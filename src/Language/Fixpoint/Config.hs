--- conflicted
+++ resolved
@@ -184,12 +184,4 @@
        ++ "All Rights Reserved.\n"
 
 multicore :: Config -> Bool
-<<<<<<< HEAD
 multicore cfg = cores cfg /= Just 1
-
-=======
-multicore cfg = mc -- ORIG: mc || bin
-  where
-    mc        = cores cfg /= Just 1
-    -- bin    = isBinary $ inFile cfg
->>>>>>> 0e83763c
