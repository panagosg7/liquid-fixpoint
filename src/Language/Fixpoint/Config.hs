--- conflicted
+++ resolved
@@ -12,6 +12,7 @@
   , UeqAllSorts (..)
   , withTarget
   , toCores
+  , fromCores
 ) where
 
 import           System.Console.CmdArgs
@@ -29,17 +30,20 @@
 withTarget cfg fq = cfg { inFile = fq } { outFile = fq `withExt` Out }
 
 data Cores = C Int
-          deriving (Eq, Data, Show, Typeable) 
+          deriving (Eq, Data, Show, Typeable)
 
 instance Num Cores where
   (C n1) + (C n2) = C (n1 + n2)
   (C n1) * (C n2) = C (n1 * n2)
-  abs (C n)       = C $ abs n 
-  signum (C n)    = C $ signum n 
-  fromInteger     = C . fromInteger   
+  abs (C n)       = C $ abs n
+  signum (C n)    = C $ signum n
+  fromInteger     = C . fromInteger
   negate (C n)    = C $ negate n
 
-toCores = C 
+
+toCores = C
+
+fromCores (C c) = c
 
 data Config
   = Config {
@@ -56,15 +60,10 @@
     , metadata    :: Bool             -- ^ print meta-data associated with constraints
     , stats       :: Bool             -- ^ compute constraint statistics
     , parts       :: Bool             -- ^ partition FInfo into separate fq files
-    , cores       :: Word     -- ^ solve concurrently or serially
     } deriving (Eq,Data,Typeable,Show)
 
 instance Default Config where
-<<<<<<< HEAD
-  def = Config "" def def def def def def def def def def def def
-=======
   def = Config "" def def 1 def def def def def def def def def
->>>>>>> c81b4fd9
 
 instance Command Config where
   command c =  command (genSorts c)
@@ -105,7 +104,7 @@
   command (UAS False) = ""
 
 instance Command Cores where
-  command (C n) = " --cores=" ++ show n  
+  command (C n) = " --cores=" ++ show n
 
 
 ---------------------------------------------------------------------------------------
@@ -150,7 +149,7 @@
   , metadata    = False &= help "Print meta-data associated with constraints"
   , stats       = False &= help "Compute constraint statistics"
   , parts       = False &= help "Partition constraints into indepdendent .fq files"
-  , cores       = def   &= help "(numeric) Number of threads to use"
+  , cores       = 1   &= help "(numeric) Number of threads to use"
   }
   &= verbosity
   &= program "fixpoint"
