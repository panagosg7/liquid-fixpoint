{-# LANGUAGE NoMonomorphismRestriction, FlexibleInstances, UndecidableInstances, TypeSynonymInstances, TupleSections #-}

module Language.Fixpoint.Parse (
  
  -- * Top Level Class for Parseable Values  
    Inputable (..)
  
  -- * Top Level Class for Parseable Values  
  , Parser

  -- * Lexer to add new tokens
  , lexer 

  -- * Some Important keyword and parsers
  , reserved, reservedOp
<<<<<<< HEAD
  , angles  , parens  , brackets, braces
=======
  , parens  , brackets, angles, braces
>>>>>>> 636f87bd
  , semi    , comma     
  , colon   , dcolon 
  , whiteSpace, blanks

  -- * Parsing basic entities
  , fTyConP     -- Type constructors
  , lowerIdP    -- Lower-case identifiers
  , upperIdP    -- Upper-case identifiers
  , symbolP     -- Arbitrary Symbols
  , constantP   -- (Integer) Constants
  , integer     -- Integer
  , bindP       -- Binder (lowerIdP <* colon)

  -- * Parsing recursive entities
  , exprP       -- Expressions
  , predP       -- Refinement Predicates
  , qualifierP  -- Qualifiers
  , refP        -- (Sorted) Refinements
  , refDefP     -- (Sorted) Refinements with default binder
  , refBindP    -- (Sorted) Refinements with configurable sub-parsers

  -- * Some Combinators
  , condIdP     -- condIdP  :: [Char] -> (String -> Bool) -> Parser String

  -- * Add a Location to a parsed value
  , locParserP
  , locLowerIdP
  , locUpperIdP

  -- * Getting a Fresh Integer while parsing
  , freshIntP

  -- * Parsing Function
  , doParse' 
  , parseFromFile
  , remainderP 
  ) where

import Control.Applicative ((<*>), (<$>), (<*))
import Control.Monad
import Text.Parsec
import Text.Parsec.Expr
import Text.Parsec.Pos
import Text.Parsec.Language
import Text.Parsec.String hiding (Parser, parseFromFile)
import Text.Printf  (printf)
import qualified Text.Parsec.Token as Token
import qualified Data.HashMap.Strict as M
import qualified Data.HashSet as S

import Data.Char (isLower, toUpper)
import Language.Fixpoint.Misc hiding (dcolon)
import Language.Fixpoint.Types
import Language.Fixpoint.Errors
import Language.Fixpoint.SmtLib2

import Data.Maybe(maybe, fromJust)

import Data.Monoid (mempty)

type Parser = Parsec String Integer 

--------------------------------------------------------------------

languageDef =
  emptyDef { Token.commentStart    = "/* "
           , Token.commentEnd      = " */"
           , Token.commentLine     = "--"
           , Token.identStart      = satisfy (\_ -> False) 
           , Token.identLetter     = satisfy (\_ -> False)
           , Token.reservedNames   = [ "SAT"
                                     , "UNSAT"
                                     , "true"
                                     , "false"
                                     , "mod"
                                     , "data"
                                     , "Bexp"
                                     , "forall"
                                     , "exists"
                                     , "assume"
                                     , "measure"
                                     , "module"
                                     , "spec"
                                     , "where"
                                     , "True"
                                     , "Int"
                                     , "import"
                                     , "_|_"
                                     , "|"
                                     , "if", "then", "else"
                                     ]
           , Token.reservedOpNames = [ "+", "-", "*", "/", "\\"
                                     , "<", ">", "<=", ">=", "=", "!=" , "/="
                                     , "mod", "and", "or" 
                                  --, "is"
                                     , "&&", "||"
                                     , "~", "=>", "<=>"
                                     , "->"
                                     , ":="
                                     , "&", "^", "<<", ">>", "--"
                                     , "?", "Bexp" -- , "'"
                                     ]
           }

lexer         = Token.makeTokenParser languageDef
reserved      = Token.reserved      lexer
reservedOp    = Token.reservedOp    lexer
parens        = Token.parens        lexer
brackets      = Token.brackets      lexer
angles        = Token.angles        lexer
semi          = Token.semi          lexer
colon         = Token.colon         lexer
comma         = Token.comma         lexer
whiteSpace    = Token.whiteSpace    lexer
stringLiteral = Token.stringLiteral lexer
braces        = Token.braces        lexer
angles        = Token.angles        lexer

-- identifier = Token.identifier lexer


blanks  = many (satisfy (`elem` [' ', '\t']))

integer =   try (liftM toInt is) 
       <|>  liftM (negate . toInt) (char '-' >> is)
  where 
    is      = liftM2 (\is _ -> is) (many1 digit) blanks 
    toInt s = (read s) :: Integer 

----------------------------------------------------------------
------------------------- Expressions --------------------------
----------------------------------------------------------------

locParserP :: Parser a -> Parser (Located a)
locParserP p = liftM2 Loc getPosition p

condIdP  :: [Char] -> (String -> Bool) -> Parser String
condIdP chars f 
  = do c  <- letter
       cs <- many (satisfy (`elem` chars))
       blanks
       if f (c:cs) then return (c:cs) else parserZero

upperIdP :: Parser String
upperIdP = condIdP symChars (not . isLower . head)

lowerIdP :: Parser String
lowerIdP = condIdP symChars (isLower . head)

locLowerIdP = locParserP lowerIdP 
locUpperIdP = locParserP upperIdP

symbolP :: Parser Symbol
symbolP = liftM stringSymbol symCharsP 

constantP :: Parser Constant
constantP = liftM I integer

symconstP :: Parser SymConst
symconstP = SL <$> stringLiteral 

exprP :: Parser Expr 
exprP =  expr2P <|> lexprP

lexprP :: Parser Expr 
lexprP   
  =  try (parens exprP)
 <|> try (parens exprCastP)
 <|> try (parens $ condP EIte exprP)
 <|> try exprFunP
 <|> try (liftM (EVar . stringSymbol) upperIdP)
 <|> liftM expr symbolP 
 <|> liftM ECon constantP
 <|> liftM ESym symconstP
 <|> (reserved "_|_" >> return EBot)

exprFunP           =  (try exprFunSpacesP) <|> (try exprFunSemisP) <|> exprFunCommasP
  where 
    exprFunSpacesP = parens $ liftM2 EApp funSymbolP (sepBy exprP spaces) 
    exprFunCommasP = liftM2 EApp funSymbolP (parens        $ sepBy exprP comma)
    exprFunSemisP  = liftM2 EApp funSymbolP (parenBrackets $ sepBy exprP semi)
    funSymbolP     = locParserP symbolP -- liftM stringSymbol lowerIdP


parenBrackets  = parens . brackets 

expr2P = buildExpressionParser bops lexprP

bops = [ [ Infix  (reservedOp "*"   >> return (EBin Times)) AssocLeft
         , Infix  (reservedOp "/"   >> return (EBin Div  )) AssocLeft
         ]
       , [ Infix  (reservedOp "-"   >> return (EBin Minus)) AssocLeft
         , Infix  (reservedOp "+"   >> return (EBin Plus )) AssocLeft
         ]
       , [Infix  (reservedOp "mod" >> return (EBin Mod  )) AssocLeft]
       ]


exprCastP
  = do e  <- exprP 
       ((try dcolon) <|> colon)
       so <- sortP
       return $ ECst e so

dcolon = string "::" <* spaces

sortP
  =   try (string "Integer" >>  return FInt)
  <|> try (string "Int"     >>  return FInt)
  <|> try (string "int"     >>  return FInt)
  <|> try (FObj . stringSymbol <$> lowerIdP)
  <|> (fApp <$> (Left <$> fTyConP) <*> many sortP)

symCharsP  = (condIdP symChars (\_ -> True))

---------------------------------------------------------------------
-------------------------- Predicates -------------------------------
---------------------------------------------------------------------

predP :: Parser Pred
predP =  try (parens pred2P)
     <|> try (parens $ condP pIte predP)
     <|> try (reservedOp "not" >> liftM PNot predP)
     <|> try (reservedOp "&&" >> liftM PAnd predsP)
     <|> try (reservedOp "||" >> liftM POr  predsP)
     <|> (qmP >> liftM PBexp exprP)
     <|> (reserved "true"  >> return PTrue)
     <|> (reserved "false" >> return PFalse)
     <|> (try predrP)
     <|> (try (liftM PBexp exprFunP))

qmP    = reserved "?" <|> reserved "Bexp"

pred2P = buildExpressionParser lops predP 

predsP = brackets $ sepBy predP semi

lops = [ [Prefix (reservedOp "~"   >> return PNot)]
       , [Infix  (reservedOp "&&"  >> return (\x y -> PAnd [x,y])) AssocRight]
       , [Infix  (reservedOp "||"  >> return (\x y -> POr  [x,y])) AssocRight]
       , [Infix  (reservedOp "=>"  >> return PImp) AssocRight]
       , [Infix  (reservedOp "<=>" >> return PIff) AssocRight]]
       
predrP = do e1    <- expr2P
            r     <- brelP
            e2    <- expr2P 
            return $ r e1 e2

brelP ::  Parser (Expr -> Expr -> Pred)
brelP =  (reservedOp "==" >> return (PAtom Eq))
     <|> (reservedOp "="  >> return (PAtom Eq))
     <|> (reservedOp "~~" >> return (PAtom Ueq))
     <|> (reservedOp "!=" >> return (PAtom Ne))
     <|> (reservedOp "/=" >> return (PAtom Ne))
     <|> (reservedOp "!~" >> return (PAtom Une))
     <|> (reservedOp "<"  >> return (PAtom Lt))
     <|> (reservedOp "<=" >> return (PAtom Le))
     <|> (reservedOp ">"  >> return (PAtom Gt))
     <|> (reservedOp ">=" >> return (PAtom Ge))

condIteP f bodyP 
  = do reserved "if" 
       p <- predP
       reserved "then"
       b1 <- bodyP 
       reserved "else"
       b2 <- bodyP 
       return $ f p b1 b2

condQmP f bodyP 
  = do p  <- predP 
       reserved "?"
       b1 <- bodyP 
       colon
       b2 <- bodyP 
       return $ f p b1 b2

condP f bodyP 
   =   try (condIteP f bodyP)
   <|> (condQmP f bodyP)

----------------------------------------------------------------------------------
------------------------------------ BareTypes -----------------------------------
----------------------------------------------------------------------------------

fTyConP
  =   (reserved "int"  >> return intFTyCon)
  <|> (reserved "bool" >> return boolFTyCon)
  <|> (stringFTycon   <$> locUpperIdP)

refasP :: Parser [Refa]
refasP  =  (try (brackets $ sepBy (RConc <$> predP) semi)) 
       <|> liftM ((:[]) . RConc) predP

refBindP :: Parser Symbol -> Parser [Refa] -> Parser (Reft -> a) -> Parser a
refBindP bp rp kindP
  = braces $ do
      vv  <- bp
      t   <- kindP
      reserved "|"
      ras <- rp
      return $ t (Reft (vv, ras))

bindP       = liftM stringSymbol (lowerIdP <* colon)
optBindP vv = try bindP <|> return vv

refP       = refBindP bindP refasP
refDefP vv = refBindP (optBindP vv)

---------------------------------------------------------------------
-- | Parsing Qualifiers ---------------------------------------------
---------------------------------------------------------------------

-- qualifierP = mkQual <$> upperIdP <*> parens $ sepBy1 sortBindP comma <*> predP

qualifierP = do n      <- upperIdP 
                params <- parens $ sepBy1 sortBindP comma
                _      <- colon
                body   <- predP
                return  $ mkQual n params body

sortBindP  = (,) <$> symbolP <* colon <*> sortP

mkQual n xts p = Q n ((vv, t) : yts) (subst su p)
  where 
    (vv,t):zts = xts
    yts        = mapFst mkParam <$> zts
    su         = mkSubst $ zipWith (\(z,_) (y,_) -> (z, eVar y)) zts yts 
                       
mkParam s      = stringSymbolRaw ('~' : toUpper c : cs) 
  where 
    (c:cs)     = symbolString s 

---------------------------------------------------------------------
-- | Parsing Constraints (.fq files) --------------------------------
---------------------------------------------------------------------

fInfoP :: Parser (FInfo ())
fInfoP = defsFInfo <$> many defP

defP :: Parser (Def ())
defP =  Srt   <$> (reserved "sort"        >> colon >> sortP)
    <|> Axm   <$> (reserved "axiom"       >> colon >> predP)
    <|> Cst   <$> (reserved "constraint"  >> colon >> subCP)
    <|> Wfc   <$> (reserved "wf"          >> colon >> wfCP)
    <|> Con   <$> (reserved "constant"    >> symbolP) <*> (colon >> sortP)
    <|> Qul   <$> (reserved "qualifier"   >> qualifierP)
    <|> Kut   <$> (reserved "cut"         >> symbolP)
    <|> IBind <$> (reserved "bind"        >> intP) <*> symbolP <*> (colon >> sortedReftP)

sortedReftP :: Parser SortedReft
sortedReftP = refP (RR <$> (sortP <* spaces)) 

wfCP :: Parser (WfC ())
wfCP = do reserved "env"
          env <- envP
          reserved "reft"
          r   <- sortedReftP
          return $ wfC env r Nothing ()

subCP :: Parser (SubC ())
subCP = do reserved "env" 
           env <- envP 
           reserved "grd"
           grd <- predP
           reserved "lhs"
           lhs <- sortedReftP 
           reserved "rhs"
           rhs <- sortedReftP 
           reserved "id"
           i   <- (integer <* spaces)
           tag <- tagP
           return $ safeHead "subCP" $ subC env grd lhs rhs (Just i) tag () 

tagP  :: Parser [Int]
tagP  =  try (reserved "tag" >> spaces >> (brackets $ sepBy intP semi))
     <|> (return [])

envP  :: Parser IBindEnv
envP  = do binds <- brackets $ sepBy (intP <* spaces) semi 
           return $ insertsIBindEnv binds emptyIBindEnv

intP :: Parser Int
intP = fromInteger <$> integer

defsFInfo :: [Def a] -> FInfo a
defsFInfo defs = FI cm ws bs gs lts kts qs
  where 
    cm     = M.fromList       [(cid c, c)       | Cst c       <- defs]
    ws     =                  [w                | Wfc w       <- defs]
    bs     = rawBindEnv       [(n, x, r)        | IBind n x r <- defs]
    gs     = fromListSEnv     [(x, RR t mempty) | Con x t     <- defs]
    lts    =                  [(x, t)           | Con x t     <- defs, notFun t]
    kts    = KS $ S.fromList  [k                | Kut k       <- defs]     
    qs     =                  [q                | Qul q       <- defs]
    cid    = fromJust . sid
    notFun = not . isFunctionSortedReft . (`RR` trueReft) 
---------------------------------------------------------------------
-- | Interacting with Fixpoint --------------------------------------
---------------------------------------------------------------------

fixResultP :: Parser a -> Parser (FixResult a)
fixResultP pp 
  =  (reserved "SAT"   >> return Safe)
 <|> (reserved "UNSAT" >> Unsafe <$> (brackets $ sepBy pp comma))  
 <|> (reserved "CRASH" >> crashP pp)

crashP pp
  = do i   <- pp
       msg <- many anyChar
       return $ Crash [i] msg

predSolP 
  = parens $ (predP  <* (comma >> iQualP)) 
    

iQualP
  = upperIdP >> (parens $ sepBy symbolP comma)

solution1P
  = do reserved "solution:" 
       k  <- symbolP 
       reserved ":=" 
       ps <- brackets $ sepBy predSolP semi
       return (k, simplify $ PAnd ps)

solutionP :: Parser (M.HashMap Symbol Pred)
solutionP 
  = M.fromList <$> sepBy solution1P whiteSpace

solutionFileP 
  = liftM2 (,) (fixResultP integer) solutionP

------------------------------------------------------------------------

remainderP p  
  = do res <- p
       str <- stateInput <$> getParserState
       pos <- getPosition 
       return (res, str, pos) 

doParse' parser f s
  = case runParser (remainderP (whiteSpace >> parser)) 0 f s of
      Left e            -> die $ err (errorSpan e) $ printf "parseError %s\n when parsing from %s\n" (show e) f 
      Right (r, "", _)  -> r
      Right (_, rem, l) -> die $ err (SS l l) $ printf "doParse has leftover when parsing: %s\nfrom file %s\n" rem f
    
errorSpan e = SS l l where l = errorPos e

parseFromFile :: Parser b -> SourceName -> IO b
parseFromFile p f = doParse' p f <$> readFile f

freshIntP :: Parser Integer
freshIntP = do n <- stateUser <$> getParserState
               updateState (+ 1)
               return n

---------------------------------------------------------------------
-- Standalone SMTLIB2 commands --------------------------------------
---------------------------------------------------------------------

commandsP = sepBy commandP semi

commandP 
  =  (reserved "var"      >> cmdVarP)
 <|> (reserved "push"     >> return Push)
 <|> (reserved "pop"      >> return Pop)
 <|> (reserved "check"    >> return CheckSat)
 <|> (reserved "assert"   >> (Assert   <$> predP))
 <|> (reserved "distinct" >> (Distinct <$> (brackets $ sepBy exprP comma)))

cmdVarP 
  = do x <- bindP 
       t <- sortP
       return $ Declare x [] t


---------------------------------------------------------------------
-- Bundling Parsers into a Typeclass --------------------------------
---------------------------------------------------------------------

class Inputable a where
  rr  :: String -> a
  rr' :: String -> String -> a
  rr' = \_ -> rr
  rr  = rr' "" 

instance Inputable Symbol where
  rr' = doParse' symbolP

instance Inputable Constant where
  rr' = doParse' constantP 

instance Inputable Pred where
  rr' = doParse' predP 

instance Inputable Expr where
  rr' = doParse' exprP 

instance Inputable [Refa] where
  rr' = doParse' refasP

instance Inputable (FixResult Integer) where
  rr' = doParse' $ fixResultP integer

instance Inputable (FixResult Integer, FixSolution) where
  rr' = doParse' solutionFileP 

instance Inputable (FInfo ()) where
  rr' = doParse' fInfoP

instance Inputable Command where
  rr' = doParse' commandP 

instance Inputable [Command] where
  rr' = doParse' commandsP

{-
---------------------------------------------------------------
--------------------------- Testing ---------------------------
---------------------------------------------------------------

sa  = "0"
sb  = "x"
sc  = "(x0 + y0 + z0) "
sd  = "(x+ y * 1)"
se  = "_|_ "
sf  = "(1 + x + _|_)"
sg  = "f(x,y,z)"
sh  = "(f((x+1), (y * a * b - 1), _|_))"
si  = "(2 + f((x+1), (y * a * b - 1), _|_))"

s0  = "true"
s1  = "false"
s2  = "v > 0"
s3  = "(0 < v && v < 100)"
s4  = "(x < v && v < y+10 && v < z)"
s6  = "[(v > 0)]"
s6' = "x"
s7' = "(x <=> y)"
s8' = "(x <=> a = b)"
s9' = "(x <=> (a <= b && b < c))"

s7  = "{ v: Int | [(v > 0)] }"
s8  = "x:{ v: Int | v > 0 } -> {v : Int | v >= x}"
s9  = "v = x+y"
s10 = "{v: Int | v = x + y}"

s11 = "x:{v:Int | true } -> {v:Int | true }" 
s12 = "y : {v:Int | true } -> {v:Int | v = x }"
s13 = "x:{v:Int | true } -> y:{v:Int | true} -> {v:Int | v = x + y}"
s14 = "x:{v:a  | true} -> y:{v:b | true } -> {v:a | (x < v && v < y) }"
s15 = "x:Int -> Bool"
s16 = "x:Int -> y:Int -> {v:Int | v = x + y}"
s17 = "a"
s18 = "x:a -> Bool"
s20 = "forall a . x:Int -> Bool"

s21 = "x:{v : GHC.Prim.Int# | true } -> {v : Int | true }" 

r0  = (rr s0) :: Pred
r0' = (rr s0) :: [Refa]
r1  = (rr s1) :: [Refa]


e1, e2  :: Expr  
e1  = rr "(k_1 + k_2)"
e2  = rr "k_1" 

o1, o2, o3 :: FixResult Integer
o1  = rr "SAT " 
o2  = rr "UNSAT [1, 2, 9,10]"
o3  = rr "UNSAT []" 

-- sol1 = doParse solution1P "solution: k_5 := [0 <= VV_int]"
-- sol2 = doParse solution1P "solution: k_4 := [(0 <= VV_int)]" 

b0, b1, b2, b4, b5, b6, b7, b8, b9, b10, b11, b12, b13 :: BareType
b0  = rr "Int"
b1  = rr "x:{v:Int | true } -> y:{v:Int | true} -> {v:Int | v = x + y}"
b2  = rr "x:{v:Int | true } -> y:{v:Int | true} -> {v:Int | v = x - y}"
b4  = rr "forall a . x : a -> Bool"
b5  = rr "Int -> Int -> Int"
b6  = rr "(Int -> Int) -> Int"
b7  = rr "({v: Int | v > 10} -> Int) -> Int"
b8  = rr "(x:Int -> {v: Int | v > x}) -> {v: Int | v > 10}"
b9  = rr "x:Int -> {v: Int | v > x} -> {v: Int | v > 10}"
b10 = rr "[Int]"
b11 = rr "x:[Int] -> {v: Int | v > 10}"
b12 = rr "[Int] -> String"
b13 = rr "x:(Int, [Bool]) -> [(String, String)]"

-- b3 :: BareType
-- b3  = rr "x:Int -> y:Int -> {v:Bool | ((v is True) <=> x = y)}"

m1 = ["len :: [a] -> Int", "len (Nil) = 0", "len (Cons x xs) = 1 + len(xs)"]
m2 = ["tog :: LL a -> Int", "tog (Nil) = 100", "tog (Cons y ys) = 200"]

me1, me2 :: Measure.Measure BareType Symbol 
me1 = (rr $ intercalate "\n" m1) 
me2 = (rr $ intercalate "\n" m2)
-}<|MERGE_RESOLUTION|>--- conflicted
+++ resolved
@@ -13,11 +13,7 @@
 
   -- * Some Important keyword and parsers
   , reserved, reservedOp
-<<<<<<< HEAD
-  , angles  , parens  , brackets, braces
-=======
   , parens  , brackets, angles, braces
->>>>>>> 636f87bd
   , semi    , comma     
   , colon   , dcolon 
   , whiteSpace, blanks
@@ -134,7 +130,6 @@
 whiteSpace    = Token.whiteSpace    lexer
 stringLiteral = Token.stringLiteral lexer
 braces        = Token.braces        lexer
-angles        = Token.angles        lexer
 
 -- identifier = Token.identifier lexer
 
