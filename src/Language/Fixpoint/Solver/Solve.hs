--- conflicted
+++ resolved
@@ -6,11 +6,8 @@
 module Language.Fixpoint.Solver.Solve (solve) where
 
 import           Control.Monad (filterM)
-<<<<<<< HEAD
 import           Control.Applicative ((<$>))
 import           Control.Monad.State.Strict (lift)
-=======
->>>>>>> 31c25b14
 import qualified Data.HashMap.Strict  as M
 import           Language.Fixpoint.Misc
 import qualified Language.Fixpoint.Types as F
