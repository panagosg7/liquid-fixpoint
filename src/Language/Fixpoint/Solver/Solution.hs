{-# LANGUAGE PatternGuards     #-}
{-# LANGUAGE FlexibleInstances #-}
{-# LANGUAGE TupleSections     #-}

module Language.Fixpoint.Solver.Solution
        ( -- * Solutions and Results
          Solution, Cand, EQual (..)

          -- * Types with Template/KVars
        , Solvable (..)

          -- * Initial Solution
        , init

          -- * Update Solutio n
        , update

          -- * Lookup Solution
        , lookup

        , mkJVar
        )
where

import           Control.Applicative            ((<$>))
import qualified Data.HashMap.Strict            as M
import qualified Data.List                      as L
import           Data.Maybe                     (maybeToList, isNothing)
import           Data.Monoid                    ((<>), mempty)
import           Language.Fixpoint.PrettyPrint
import           Language.Fixpoint.Visitor      as V
import qualified Language.Fixpoint.Sort         as So
import           Language.Fixpoint.Misc
import qualified Language.Fixpoint.Types        as F
import           Prelude                        hiding (init, lookup)

---------------------------------------------------------------------
-- | Types ----------------------------------------------------------
---------------------------------------------------------------------

type Solution = Sol KBind
type Sol a    = M.HashMap F.KVar a
type KBind    = [EQual]
type Cand a   = [(F.Pred, a)]

lookup :: Solution -> F.KVar -> KBind
lookup s k = M.lookupDefault [] k s

---------------------------------------------------------------------
-- | Expanded or Instantiated Qualifier -----------------------------
---------------------------------------------------------------------

dummyQual = F.Q F.nonSymbol [] F.PFalse (F.dummyPos "")

mkJVar :: F.Pred -> KBind
mkJVar p = [EQL dummyQual p []]

data EQual = EQL { eqQual :: !F.Qualifier
                 , eqPred :: !F.Pred
                 , eqArgs :: ![F.Expr]
                 }
             deriving (Eq, Show)

instance PPrint EQual where
  pprint = pprint . eqPred

{- EQL :: q:_ -> p:_ -> ListX F.Expr {q_params q} -> _ @-}

eQual :: F.Qualifier -> [F.Symbol] -> EQual
eQual q xs = EQL q p es
  where
    p      = F.subst su $  F.q_body q
    su     = F.mkSubst  $  safeZip "eQual" qxs es
    es     = F.eVar    <$> xs
    qxs    = fst       <$> F.q_params q

------------------------------------------------------------------------
-- | Update Solution ---------------------------------------------------
------------------------------------------------------------------------
update :: Solution -> [F.KVar] -> [(F.KVar, EQual)] -> (Bool, Solution)
-------------------------------------------------------------------------
update s ks kqs = {- tracepp msg -} (or bs, s')
  where
    kqss        = groupKs ks kqs
    (bs, s')    = folds update1 s kqss
    -- msg         = printf "ks = %s, s = %s" (showpp ks) (showpp s)

folds   :: (a -> b -> (c, a)) -> a -> [b] -> ([c], a)
folds f b = L.foldl' step ([], b)
  where
     step (cs, acc) x = (c:cs, x')
       where
         (c, x')      = f acc x

groupKs :: [F.KVar] -> [(F.KVar, EQual)] -> [(F.KVar, [EQual])]
groupKs ks kqs = M.toList $ groupBase m0 kqs
  where
    m0         = M.fromList $ (,[]) <$> ks

update1 :: Solution -> (F.KVar, KBind) -> (Bool, Solution)
update1 s (k, qs) = (change, M.insert k qs s)
  where
    oldQs         = lookup s k
    change        = length oldQs /= length qs


--------------------------------------------------------------------
-- | Initial Solution (from Qualifiers and WF constraints) ---------
--------------------------------------------------------------------
init :: F.GInfo c a -> Solution
--------------------------------------------------------------------
<<<<<<< HEAD
init _ fi = {- tracepp "init solution" -} s
=======
init fi = tracepp "init solution" s
>>>>>>> 2d7339a2
  where
    s     = L.foldl' (refine fi qs) s0 ws
    s0    = M.empty
    qs    = F.quals fi
    ws    = F.ws    fi

--------------------------------------------------------------------
refine :: F.GInfo c a
       -> [F.Qualifier]
       -> Solution
       -> F.WfC a
       -> Solution
--------------------------------------------------------------------
refine fi qs s w = refineK env qs s (wfKvar w)
  where
    env          = wenv <> genv
    wenv         = F.fromListSEnv $ F.envCs (F.bs fi) (F.wenv w)
    genv         = (`F.RR` mempty) <$> F.lits fi

refineK :: F.SEnv F.SortedReft
        -> [F.Qualifier]
        -> Solution
        -> (F.Symbol, F.Sort, F.KVar)
        -> Solution
refineK env qs s (v, t, k) = M.insert k eqs' s
  where
    eqs  = instK env v t qs 
    --OLD: eqs = fromMaybe (instK env v t qs) (M.lookup k s)
    --OLD: --but the lookup should _always_ fail, right?
    eqs' = filter (okInst env v t) eqs

    -- OLD eqs' = case M.lookup k s of
              -- OLD Nothing  -> instK env v t qs
              -- OLD Just eqs -> [eq | eq <- eqs, okInst env v t eq]

--------------------------------------------------------------------
instK :: F.SEnv F.SortedReft
      -> F.Symbol
      -> F.Sort
      -> [F.Qualifier]
      -> [EQual]
--------------------------------------------------------------------
instK env v t = unique . concatMap (instKQ env v t)
  where
    unique = L.nubBy ((. eqPred) . (==) . eqPred)

instKQ :: F.SEnv F.SortedReft
       -> F.Symbol
       -> F.Sort
       -> F.Qualifier
       -> [EQual]
instKQ env v t q
  = do (su0, v0) <- candidates [(v, t)] qt
       xs        <- match xts [v0] (So.apply su0 <$> qts)
       return     $ eQual q (reverse xs)
    where
       qt : qts   = snd <$> F.q_params q
       xts        = instCands env

instCands :: F.SEnv F.SortedReft -> [(F.Symbol, F.Sort)]
instCands = filter isOk . F.toListSEnv . fmap F.sr_sort
  where
    isOk  = isNothing . F.functionSort . snd

match :: [(F.Symbol, F.Sort)] -> [F.Symbol] -> [F.Sort] -> [[F.Symbol]]
match xts xs (t : ts)
  = do (su, x) <- candidates xts t
       match xts (x : xs) (So.apply su <$> ts)
match _   xs []
  = return xs

-----------------------------------------------------------------------
candidates :: [(F.Symbol, F.Sort)] -> F.Sort -> [(So.TVSubst, F.Symbol)]
-----------------------------------------------------------------------
candidates xts t'
  = [(su, x) | (x, t) <- xts, su <- maybeToList $ So.unify t' t]

-----------------------------------------------------------------------
wfKvar :: F.WfC a -> (F.Symbol, F.Sort, F.KVar)
-----------------------------------------------------------------------
wfKvar w@(F.WfC {F.wrft = sr})
  | F.Reft (v, F.Refa (F.PKVar k su)) <- F.sr_reft sr
  , F.isEmptySubst su = (v, F.sr_sort sr, k)
  | otherwise         = errorstar $ "wfKvar: malformed wfC " ++ show (F.wid w)

-----------------------------------------------------------------------
okInst :: F.SEnv F.SortedReft -> F.Symbol -> F.Sort -> EQual -> Bool
-----------------------------------------------------------------------
okInst env v t eq = isNothing tc
  where
    sr            = F.RR t (F.Reft (v, F.Refa p))
    p             = eqPred eq
    tc            = {- tracepp msg $ -} So.checkSortedReftFull env sr
    msg           = "okInst [p := " ++ show p ++ " ]"

---------------------------------------------------------------------
-- | Apply Solution -------------------------------------------------
---------------------------------------------------------------------

class Solvable a where
  apply :: Solution -> a -> F.Pred

instance Solvable EQual where
  apply s = apply s . eqPred

instance Solvable F.KVar where
  apply s k = apply s $ safeLookup err k s
    where
      err   = "apply: Unknown KVar " ++ show k

instance Solvable (F.KVar, F.Subst) where
  apply s (k, su) = F.subst su (apply s k)

instance Solvable F.Pred where
  apply s = V.trans (V.defaultVisitor {V.txPred = tx}) () ()
    where
      tx _ (F.PKVar k su) = apply s (k, su)
      tx _ p              = p

instance Solvable F.Refa where
  apply s = apply s . F.raPred

instance Solvable F.Reft where
  apply s = apply s . F.reftPred

instance Solvable F.SortedReft where
  apply s = apply s . F.sr_reft

instance Solvable (F.Symbol, F.SortedReft) where
  apply s (x, sr)   = p `F.subst1` (v, F.eVar x)
    where
      p             = apply s r
      F.Reft (v, r) = F.sr_reft sr

instance Solvable a => Solvable [a] where
  apply s = F.pAnd . fmap (apply s)<|MERGE_RESOLUTION|>--- conflicted
+++ resolved
@@ -109,11 +109,7 @@
 --------------------------------------------------------------------
 init :: F.GInfo c a -> Solution
 --------------------------------------------------------------------
-<<<<<<< HEAD
-init _ fi = {- tracepp "init solution" -} s
-=======
-init fi = tracepp "init solution" s
->>>>>>> 2d7339a2
+init fi = {- tracepp "init solution" -} s
   where
     s     = L.foldl' (refine fi qs) s0 ws
     s0    = M.empty
