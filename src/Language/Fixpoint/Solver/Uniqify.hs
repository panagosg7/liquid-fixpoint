{-# LANGUAGE DeriveGeneric #-}
{-# LANGUAGE PatternGuards #-}

module Language.Fixpoint.Solver.Uniqify (renameAll) where

import           Language.Fixpoint.Types
import           Language.Fixpoint.Names            (renameSymbol)
import           Language.Fixpoint.Misc             (fst3, mlookup)
import qualified Data.HashMap.Strict                as M
import qualified Data.HashSet                       as S
import qualified Data.List                          as L
import           Data.Foldable                      (foldl')
import           Data.Maybe                         (catMaybes, fromJust, isJust)
import           Data.Hashable                      (Hashable)
import           GHC.Generics                       (Generic)
import           Control.Arrow                      (second)
import           Control.DeepSeq                    (NFData, ($!!))

--------------------------------------------------------------
renameAll    :: SInfo a -> SInfo a
renameAll fi = fi''
  where
    fi''     = {-# SCC "renameBinds" #-} renameBinds fi' $!! rnm
    fi'      = {-# SCC "renameVars"  #-} renameVars fi rnm $!! idm
    rnm      = {-# SCC "mkRenameMap" #-} mkRenameMap $!! bs fi
    idm      = {-# SCC "mkIdMap"     #-} mkIdMap fi
--------------------------------------------------------------

data Ref = RB BindId | RI Integer deriving (Eq, Generic)

instance NFData   Ref
instance Hashable Ref

-- stores for each constraint and BindId the set of other BindIds that it
-- references, i.e. those where it needs to know when their names gets changed
type IdMap = M.HashMap Ref (S.HashSet BindId)

-- map from old name and sort to new name, represented by a hashmap containing
-- association lists. Nothing as new name means same as old
type RenameMap = M.HashMap Symbol [(Sort, Maybe Symbol)]

--------------------------------------------------------------
mkIdMap :: SInfo a -> IdMap
--------------------------------------------------------------
mkIdMap fi = M.foldlWithKey' (updateIdMap $ bs fi) M.empty $ cm fi

updateIdMap :: BindEnv -> IdMap -> Integer -> SimpC a -> IdMap
updateIdMap be m scId s = M.insertWith S.union (RI scId) refSet m'
  where
    ids = elemsIBindEnv $ senv s
    nameMap = M.fromList [(fst $ lookupBindEnv i be, i) | i <- ids]
    m' = foldl' (insertIdIdLinks be nameMap) m ids

<<<<<<< HEAD
    symList = syms $ _crhs s
    refSet = S.fromList $ namesToIds symList nameMap
=======
    symSet = S.fromList $ syms $ crhs s
    refSet = namesToIds symSet nameMap
>>>>>>> b16601a3

insertIdIdLinks :: BindEnv -> M.HashMap Symbol BindId -> IdMap -> BindId -> IdMap
insertIdIdLinks be nameMap m i = M.insertWith S.union (RB i) refSet m
  where
    sr = snd $ lookupBindEnv i be
    symSet = freeVars $ sr_reft sr
    refSet = namesToIds symSet nameMap

namesToIds :: S.HashSet Symbol -> M.HashMap Symbol BindId -> S.HashSet BindId
namesToIds syms m = S.fromList $ catMaybes [M.lookup sym m | sym <- S.toList syms] --TODO why any Nothings?

freeVars :: Reft -> S.HashSet Symbol
freeVars rft@(Reft (v, _)) = S.delete v $ S.fromList $ syms rft
--------------------------------------------------------------

--------------------------------------------------------------
mkRenameMap :: BindEnv -> RenameMap
--------------------------------------------------------------
mkRenameMap be = foldl' (addId be) M.empty ids
  where
    ids = fst3 <$> bindEnvToList be

addId :: BindEnv -> RenameMap -> BindId -> RenameMap
addId be m i
  | M.member sym m = addDupId m sym t i
  | otherwise      = M.insert sym [(t, Nothing)] m
  where
    (sym, t)       = second sr_sort $ lookupBindEnv i be

addDupId :: RenameMap -> Symbol -> Sort -> BindId -> RenameMap
addDupId m sym t i
  | isJust $ L.lookup t mapping = m
  | otherwise                   = M.insert sym ((t, Just $ renameSymbol sym i) : mapping) m
  where
    mapping = fromJust $ M.lookup sym m
--------------------------------------------------------------

--------------------------------------------------------------
renameVars :: SInfo a -> RenameMap -> IdMap -> SInfo a
--------------------------------------------------------------
renameVars fi rnMap idMap = M.foldlWithKey' (updateRef rnMap) fi idMap

updateRef :: RenameMap -> SInfo a -> Ref -> S.HashSet BindId -> SInfo a
updateRef rnMap fi rf bset = applySub (mkSubst subs) fi rf
  where
    symTList = [second sr_sort $ lookupBindEnv i $ bs fi | i <- S.toList bset]
    subs = catMaybes $ mkSubUsing rnMap <$> symTList

mkSubUsing :: RenameMap -> (Symbol, Sort) -> Maybe (Symbol, Expr)
mkSubUsing m (sym, t) = do
  newName <- fromJust $ L.lookup t $ mlookup m sym
  return (sym, eVar newName)

applySub :: Subst -> SInfo a -> Ref -> SInfo a
applySub sub fi (RB i) = fi { bs = adjustBindEnv go i (bs fi) }
  where
    go (sym, sr)        = (sym, dsubst sub sr)

applySub sub fi (RI i) = fi { cm = M.adjust go i (cm fi) }
  where
    go c                = c { _crhs = dsubst sub (_crhs c) }
--------------------------------------------------------------

--------------------------------------------------------------
renameBinds :: SInfo a -> RenameMap -> SInfo a
--------------------------------------------------------------
renameBinds fi m = fi { bs = bindEnvFromList $ renameBind m <$> beList }
  where
    beList = bindEnvToList $ bs fi

renameBind :: RenameMap -> (BindId, Symbol, SortedReft) -> (BindId, Symbol, SortedReft)
renameBind m (i, sym, sr)
  | (Just newSym) <- mnewSym = (i, newSym, sr)
  | otherwise                = (i, sym,    sr)
  where
    t       = sr_sort sr
    mnewSym = fromJust $ L.lookup t $ mlookup m sym
--------------------------------------------------------------


-- This class mirrors Subable exactly except when applying a Subst to a KVar.
-- In that case, it applies the Subst to both left and right hand sides of the
-- old subst rather than (telescopically) concatenating them, e.g.
-- dsubst [x:=y] k[x:=z] = k[y:=z]
-- subst  [x:=y] k[x:=z] = k[x:=z][x:=y] = k[x:=z]
class DSubable a where
  dsubst  :: Subst -> a -> a

instance DSubable Pred where
  dsubst su (PAnd ps)       = PAnd $ map (dsubst su) ps
  dsubst su (POr  ps)       = POr  $ map (dsubst su) ps
  dsubst su (PNot p)        = PNot $ dsubst su p
  dsubst su (PImp p1 p2)    = PImp (dsubst su p1) (dsubst su p2)
  dsubst su (PIff p1 p2)    = PIff (dsubst su p1) (dsubst su p2)
  dsubst su (PBexp e)       = PBexp $ subst su e
  dsubst su (PAtom r e1 e2) = PAtom r (subst su e1) (subst su e2)
  dsubst su (PKVar k su')   = PKVar k $ dsubst su su'
  dsubst _  (PAll _ _)      = error "dsubst: FORALL"
  dsubst _  p               = p

instance DSubable Refa where
  dsubst su (Refa p)       = Refa $ dsubst su p

instance DSubable Reft where
  dsubst su (Reft (v, ras))  = Reft (v, dsubst (substExcept su [v]) ras)

instance DSubable SortedReft where
  dsubst su (RR so r) = RR so $ dsubst su r

instance DSubable Subst where
  dsubst su (Su m) = Su $ M.fromList $ subst su $ M.toList m<|MERGE_RESOLUTION|>--- conflicted
+++ resolved
@@ -51,13 +51,8 @@
     nameMap = M.fromList [(fst $ lookupBindEnv i be, i) | i <- ids]
     m' = foldl' (insertIdIdLinks be nameMap) m ids
 
-<<<<<<< HEAD
-    symList = syms $ _crhs s
-    refSet = S.fromList $ namesToIds symList nameMap
-=======
     symSet = S.fromList $ syms $ crhs s
     refSet = namesToIds symSet nameMap
->>>>>>> b16601a3
 
 insertIdIdLinks :: BindEnv -> M.HashMap Symbol BindId -> IdMap -> BindId -> IdMap
 insertIdIdLinks be nameMap m i = M.insertWith S.union (RB i) refSet m
