{-# LANGUAGE CPP #-}
{-# LANGUAGE DeriveGeneric #-}

-- | This module implements functions that print out
--   statistics about the constraints.

module Language.Fixpoint.Partition (partition, partition', partitionN) where

import           Control.Monad (forM_)
import           GHC.Generics                   (Generic)
import           Language.Fixpoint.Misc         hiding (group)-- (fst3, safeLookup, mlookup, groupList)
import           Language.Fixpoint.Solver.Deps
import           Language.Fixpoint.Files
import           Language.Fixpoint.Config
import           Language.Fixpoint.PrettyPrint
import qualified Language.Fixpoint.Visitor      as V
import qualified Language.Fixpoint.Types        as F
import qualified Data.HashMap.Strict            as M
import qualified Data.Graph                     as G
import qualified Data.Tree                      as T
import           Data.Hashable
import           Text.PrettyPrint.HughesPJ
import           Debug.Trace
import           Data.List (sortBy)

#if __GLASGOW_HASKELL__ < 710
import           Data.Monoid (mempty)
import           System.Console.CmdArgs.Verbosity (whenLoud)
import           Control.Applicative              ((<$>))
import           Control.Arrow ((&&&))
import           Data.List (sort,group)
import           Data.Maybe (mapMaybe)
import           System.FilePath -- (dropExtension)
#endif

partition :: (F.Fixpoint a) => Config -> F.FInfo a -> IO (F.Result a)
partition cfg fi
  = do dumpPartitions cfg fis
       dumpEdges      cfg es
       -- whenLoud $ putStrLn $ render $ ppGraph es
       return mempty
    where
       (es, fis) = partition' Nothing fi

<<<<<<< HEAD
partition' :: F.FInfo a -> (KVGraph, ListNE (F.FInfo a))
partition' fi  = (g, fis)
  where
    es         = kvEdges   fi
    g          = kvGraph   es
    css        = decompose g
    fis        = applyNonNull [fi] (partitionByConstraints fi) css

partitionN :: Int -> F.FInfo a -> ListNE (F.FInfo a)
partitionN n fi = {-toNParts sortedParts-} [mconcat $ snd $ partition' fi]
=======
partition' :: Maybe Int -> F.FInfo a -> (KVGraph, [F.FInfo a])
partition' mn fi  = case mn of
   Nothing -> (g, partitionByConstraints fi css)
   (Just n) -> (g, partitionN n fi $ partitionByConstraints' fi css)
  where
    es                 = kvEdges   fi
    g                  = kvGraph   es
    css                = decompose g


partitionN :: Int -> F.FInfo a -> [F.CPart a] -> [F.FInfo a]
partitionN n fi cp = map (cpartToFinfo fi) $ toNParts sortedParts
>>>>>>> 1b62db37
   where
      toNParts p
         | isDone p = p
         | otherwise = toNParts $ insertInPlace firstTwo theRest
            where (firstTwo, theRest) = unionFirstTwo p
      isDone fi' = length fi' <= n
      sortedParts = sortBy sortPredicate cp
      unionFirstTwo (a:b:xs) = (a `mappend` b, xs)
      sortPredicate lhs rhs
         | M.size (F.pcs lhs) < M.size (F.pcs rhs) = LT
         | M.size (F.pcs lhs) > M.size (F.pcs rhs) = GT
         | otherwise = EQ
      insertInPlace a [] = [a]
      insertInPlace a (x:xs) = if sortPredicate a x == LT
                               then x : insertInPlace a xs
                               else x:a:xs

cpartToFinfo :: F.FInfo a -> F.CPart a -> F.FInfo a
cpartToFinfo fi p = fi { F.cm = F.pcs p
                       , F.ws = F.pws p
                       , F.fileName = F.cFileName p
                       }

-------------------------------------------------------------------------------------
dumpPartitions :: (F.Fixpoint a) => Config -> [F.FInfo a] -> IO ()
-------------------------------------------------------------------------------------
dumpPartitions cfg fis =
  forM_ fis $ \fi ->
    writeFile (F.fileName fi) (render $ F.toFixpoint cfg fi)

partFile :: F.FInfo a -> Int -> FilePath
partFile fi j = {- trace ("partFile: " ++ fjq) -} fjq
  where
    fjq = extFileName (Part j) (F.fileName fi)

-------------------------------------------------------------------------------------
dumpEdges :: Config -> KVGraph -> IO ()
-------------------------------------------------------------------------------------
dumpEdges cfg = writeFile f . render . ppGraph
  where
    f         = extFileName Dot (inFile cfg)

ppGraph :: KVGraph -> Doc
ppGraph g = ppEdges [ (v, v') | (v,_,vs) <- g, v' <- vs]

ppEdges :: [CEdge] -> Doc
ppEdges es = vcat [pprint v <+> text "-->" <+> pprint v' | (v, v') <- es]

-------------------------------------------------------------------------------------
partitionByConstraints :: F.FInfo a -> KVComps -> ListNE (F.FInfo a)
-------------------------------------------------------------------------------------
partitionByConstraints fi kvss = mkPartition fi icM iwM <$> js
  where
    js   = fst <$> jkvs                                -- groups
    gc   = groupFun cM                                 -- (i, ci) |-> j
    gk   = groupFun kM                                 -- k       |-> j

    iwM  = groupMap (wfGroup gk) (F.ws fi)             -- j |-> [w]
    icM  = groupMap (gc . fst)   (M.toList (F.cm fi))  -- j |-> [(i, ci)]

    jkvs = zip [1..] kvss
    kvI  = [ (x, j) | (j, kvs) <- jkvs, x <- kvs ]
    kM   = M.fromList [ (k, i) | (KVar k, i) <- kvI ]
    cM   = M.fromList [ (c, i) | (Cstr c, i) <- kvI ]

mkPartition fi icM iwM j
  = fi { F.cm = M.fromList $ M.lookupDefault [] j icM
       , F.ws =              M.lookupDefault [] j iwM
       , F.fileName = partFile fi j
       }

partitionByConstraints' :: F.FInfo a -> KVComps -> [F.CPart a]
partitionByConstraints' fi kvss = mkPartition' fi icM iwM <$> js
  where
    js   = fst <$> jkvs                                -- groups
    gc   = groupFun cM                                 -- (i, ci) |-> j
    gk   = groupFun kM                                 -- k       |-> j

    iwM  = groupMap (wfGroup gk) (F.ws fi)             -- j |-> [w]
    icM  = groupMap (gc . fst)   (M.toList (F.cm fi))  -- j |-> [(i, ci)]

    jkvs = zip [1..] kvss
    kvI  = [ (x, j) | (j, kvs) <- jkvs, x <- kvs ]
    kM   = M.fromList [ (k, i) | (KVar k, i) <- kvI ]
    cM   = M.fromList [ (c, i) | (Cstr c, i) <- kvI ]

mkPartition' fi icM iwM j
  = F.CPart { F.pcs = M.fromList $ M.lookupDefault [] j icM
            , F.pws = M.lookupDefault [] j iwM
            , F.cFileName = partFile fi j
            }

wfGroup gk w = case sortNub [gk k | k <- wfKvars w ] of
                 [i] -> i
                 _   -> errorstar $ "PARTITION: wfGroup" ++ show (F.wid w)

wfKvars :: F.WfC a -> [F.KVar]
wfKvars = V.kvars . F.sr_reft . F.wrft

-------------------------------------------------------------------------------------
-------------------------------------------------------------------------------------
-------------------------------------------------------------------------------------

data CVertex = KVar F.KVar
             | Cstr Integer
               deriving (Eq, Ord, Show, Generic)

instance PPrint CVertex where
  pprint (KVar k) = pprint k
  pprint (Cstr i) = text "id:" <+> pprint i

instance Hashable CVertex

type CEdge    = (CVertex, CVertex)
type KVGraph  = [(CVertex, CVertex, [CVertex])]

type Comps a  = [[a]]
type KVComps  = Comps CVertex

-------------------------------------------------------------------------------------
-------------------------------------------------------------------------------------
decompose :: KVGraph -> KVComps
-------------------------------------------------------------------------------------
decompose kg = tracepp "flattened" $ map (fst3 . f) <$> vss
  where
    (g,f,_)  = G.graphFromEdges kg
    vss      = T.flatten <$> G.components g

kvGraph :: [CEdge] -> KVGraph
kvGraph es = [(v,v,vs) | (v, vs) <- groupList es ]

kvEdges :: F.FInfo a -> [CEdge]
kvEdges fi = selfes ++ concatMap (subcEdges bs) cs
  where
    bs     = F.bs fi
    cs     = M.elems (F.cm fi)
    selfes = [(Cstr i, Cstr i) | c <- cs, let i = F.subcId c] ++
             [(KVar k, KVar k) | k <- fiKVars fi]

fiKVars :: F.FInfo a -> [F.KVar]
fiKVars fi = sortNub $ concatMap wfKvars (F.ws fi)


subcEdges :: F.BindEnv -> F.SubC a -> [CEdge]
subcEdges bs c =  [(KVar k, Cstr i ) | k  <- lhsKVars bs c]
               ++ [(Cstr i, KVar k') | k' <- rhsKVars c ]
  where
    i          = F.subcId c<|MERGE_RESOLUTION|>--- conflicted
+++ resolved
@@ -42,31 +42,19 @@
     where
        (es, fis) = partition' Nothing fi
 
-<<<<<<< HEAD
-partition' :: F.FInfo a -> (KVGraph, ListNE (F.FInfo a))
-partition' fi  = (g, fis)
-  where
-    es         = kvEdges   fi
-    g          = kvGraph   es
-    css        = decompose g
-    fis        = applyNonNull [fi] (partitionByConstraints fi) css
-
-partitionN :: Int -> F.FInfo a -> ListNE (F.FInfo a)
-partitionN n fi = {-toNParts sortedParts-} [mconcat $ snd $ partition' fi]
-=======
 partition' :: Maybe Int -> F.FInfo a -> (KVGraph, [F.FInfo a])
 partition' mn fi  = case mn of
-   Nothing -> (g, partitionByConstraints fi css)
+   Nothing -> (g, fis)
    (Just n) -> (g, partitionN n fi $ partitionByConstraints' fi css)
   where
     es                 = kvEdges   fi
     g                  = kvGraph   es
     css                = decompose g
+    fis                = applyNonNull [fi] (partitionByConstraints fi) css
 
 
 partitionN :: Int -> F.FInfo a -> [F.CPart a] -> [F.FInfo a]
 partitionN n fi cp = map (cpartToFinfo fi) $ toNParts sortedParts
->>>>>>> 1b62db37
    where
       toNParts p
          | isDone p = p
