{-# LANGUAGE NoMonomorphismRestriction #-}
{-# LANGUAGE DeriveGeneric             #-}
{-# LANGUAGE DeriveDataTypeable        #-}
{-# LANGUAGE DeriveTraversable         #-}
{-# LANGUAGE DeriveFoldable            #-}
{-# LANGUAGE FlexibleInstances         #-}
{-# LANGUAGE UndecidableInstances      #-}
{-# LANGUAGE OverloadedStrings         #-}
{-# LANGUAGE StandaloneDeriving        #-}
{-# LANGUAGE GeneralizedNewtypeDeriving #-}


-- | This module contains the data types, operations and serialization functions
-- for representing Fixpoint's implication (i.e. subtyping) and well-formedness
-- constraints in Haskell. The actual constraint solving is done by the
-- `fixpoint.native` which is written in Ocaml.

module Language.Fixpoint.Types (

  -- * Top level serialization
    Fixpoint (..)
  , toFixpoint
  , FInfo (..)

  -- * Rendering
  , showFix
  , traceFix
  , resultDoc

  -- * Symbols
  , Symbol(..)
  , anfPrefix, tempPrefix, vv, intKvar
  , symChars, isNonSymbol, nonSymbol
  , isNontrivialVV
  , symbolText, symbolString

  -- * Creating Symbols
  , dummySymbol, intSymbol, tempSymbol
  , qualifySymbol
  , suffixSymbol

  -- * Embedding to Fixpoint Types
  , Sort (..), FTycon, TCEmb
  , intFTyCon
  , boolFTyCon
  , realFTyCon
  , strFTyCon
  , propFTyCon
  -- , appFTyCon
  , fTyconSymbol
  , symbolFTycon
  , fApp
  , fObj

  -- * Expressions and Predicates
  , SymConst (..), Constant (..)
  , Bop (..), Brel (..)
  , Expr (..), Pred (..)
  , eVar
  , eProp
  , pAnd, pOr, pIte
  , isTautoPred
  , symConstLits

  -- * Generalizing Embedding with Typeclasses
  , Symbolic (..)
  , Expression (..)
  , Predicate (..)

  -- * Constraints and Solutions
  , SubC --(..)
  , WfC --(..)
  , sid
  , subC, lhsCs, rhsCs, wfC
  , Tag
  , FixResult (..)
  , FixSolution
  , addIds, sinfo
  , trueSubCKvar
  , removeLhsKvars

  -- * Environments
  , SEnv, SESearch(..)
  , emptySEnv, toListSEnv, fromListSEnv
  , mapSEnv, mapSEnvWithKey
  , insertSEnv, deleteSEnv, memberSEnv, lookupSEnv
  , intersectWithSEnv
  , filterSEnv
  , lookupSEnvWithDistance

  , FEnv, insertFEnv
  , IBindEnv, BindId
  , emptyIBindEnv, insertsIBindEnv, deleteIBindEnv
  , BindEnv
  , rawBindEnv, insertBindEnv, emptyBindEnv, mapBindEnv

  -- * Refinements
  , Refa (..), SortedReft (..), Reft(..), Reftable(..)

  -- * Constructing Refinements
  , trueSortedReft          -- trivial reft
  , trueRefa                -- trivial reft
  , trueReft                -- trivial reft
  , exprReft                -- singleton: v == e
  , notExprReft             -- singleton: v /= e
  , uexprReft               -- singleton: v ~~ e
  , symbolReft              -- singleton: v == x
  , propReft                -- singleton: Prop(v) <=> p
  , predReft                -- any pred : p
  , isFunctionSortedReft
  , isNonTrivialSortedReft
  , isTautoReft
  , isSingletonReft
  , isEVar
  , isFalse
  , flattenRefas, squishRefas
  , shiftVV

  -- * Substitutions
  , Subst
  , Subable (..)
  , mkSubst
  -- , emptySubst
  -- , catSubst
  , substExcept
  , substfExcept
  , subst1Except
  , sortSubst

  -- * Visitors
  , reftKVars

  -- * Functions on @Result@
  , colorResult

  -- * Cut KVars
  , Kuts (..)
  , ksEmpty
  , ksUnion

  -- * Qualifiers
  , Qualifier (..)

  -- * FQ Definitions
  , Def (..)

  -- * Located Values
  , Located (..)
  , LocSymbol, LocText
  , dummyLoc, dummyPos, dummyName, isDummy
  ) where

import GHC.Generics         (Generic)
import Debug.Trace          (trace)

import Data.Typeable        (Typeable)
import Data.Generics        (Data)
import Data.Monoid hiding   ((<>))
import Data.Functor
import Data.Char            (ord, chr, isAlpha, isUpper, toLower)
import Data.List            (nub, foldl', sort, stripPrefix, intersect)
import Data.Hashable
import qualified Data.Foldable as F
import Data.Traversable
import Data.Interned
import Data.String
import Data.Text (Text)
import qualified Data.Text as T

import Data.Maybe           (fromMaybe)
import Text.Printf          (printf)
import Control.DeepSeq
import Control.Arrow        ((***))
import Control.Exception    (assert)

import Language.Fixpoint.Misc
import Text.PrettyPrint.HughesPJ
import Text.Parsec.Pos

import qualified Data.HashMap.Strict as M
import qualified Data.HashSet        as S
import Data.Array            hiding (indices)
import Language.Fixpoint.Names

class Fixpoint a where
  toFix    :: a -> Doc

  simplify :: a -> a
  simplify =  id

------------------------------------------------------------------------
-- | Entities in Query File --------------------------------------------
------------------------------------------------------------------------

data Def a
  = Srt Sort
  | Axm Pred
  | Cst (SubC a)
  | Wfc (WfC a)
  | Con Symbol Sort
  | Qul Qualifier
  | Kut Symbol
  | IBind Int Symbol SortedReft
  deriving (Generic)
  --  Sol of solbind
  --  Dep of FixConstraint.dep

------------------------------------------------------------------------

showFix :: (Fixpoint a) => a -> String
showFix =  render . toFix

traceFix     ::  (Fixpoint a) => String -> a -> a
traceFix s x = trace ("\nTrace: [" ++ s ++ "] : " ++ showFix x) $ x

type TCEmb a    = M.HashMap a FTycon

-- instance (Eq a, Hashable a) => Monoid (TCEmb a) where
--   mappend m1 m2 = M.fromList (M.toList m1 ++ M.toList m2)
--   mempty        = M.empty

exprSymbols :: Expr -> [Symbol]
exprSymbols = go
  where
    go (EVar x)        = [x]
    -- go (EDat x _)      = [x]
    go (ELit x _)      = [val x]
    go (EApp f es)     = val f : concatMap go es
    go (EBin _ e1 e2)  = go e1 ++ go e2
    go (EIte p e1 e2)  = predSymbols p ++ go e1 ++ go e2
    go (ECst e _)      = go e
    go _               = []

predSymbols :: Pred -> [Symbol]
predSymbols = go
  where
    go (PAnd ps)        = concatMap go ps
    go (POr ps)         = concatMap go ps
    go (PNot p)         = go p
    go (PIff p1 p2)     = go p1 ++ go p2
    go (PImp p1 p2)     = go p1 ++ go p2
    go (PBexp e)        = exprSymbols e
    go (PAtom _ e1 e2)  = exprSymbols e1 ++ exprSymbols e2
    go (PAll xts p)     = (fst <$> xts) ++ go p
    go _                = []

reftKVars :: Reft -> [Symbol]
reftKVars (Reft (_,ras)) = [k | (RKvar k _) <- ras]

---------------------------------------------------------------
---------- (Kut) Sets of Kvars --------------------------------
---------------------------------------------------------------

newtype Kuts = KS (S.HashSet Symbol)

instance NFData Kuts where
  rnf (KS _) = () -- rnf s

instance Fixpoint Kuts where
  toFix (KS s) = vcat $ ((text "cut " <>) . toFix) <$> S.toList s

ksEmpty             = KS S.empty
ksUnion kvs (KS s') = KS (S.union (S.fromList kvs) s')

---------------------------------------------------------------
---------- Converting Constraints to Fixpoint Input -----------
---------------------------------------------------------------

instance (Eq a, Hashable a, Fixpoint a) => Fixpoint (S.HashSet a) where
  toFix xs = brackets $ sep $ punctuate (text ";") (toFix <$> S.toList xs)
  simplify = S.fromList . map simplify . S.toList

instance Fixpoint a => Fixpoint (Maybe a) where
  toFix    = maybe (text "Nothing") ((text "Just" <+>) . toFix)
  simplify = fmap simplify

instance Fixpoint a => Fixpoint [a] where
  toFix xs = brackets $ sep $ punctuate (text ";") (fmap toFix xs)
  simplify = map simplify

instance (Fixpoint a, Fixpoint b) => Fixpoint (a,b) where
  toFix   (x,y)  = (toFix x) <+> text ":" <+> (toFix y)
  simplify (x,y) = (simplify x, simplify y)

toFix_gs (SE e)
  = vcat  $ map (toFix_constant . mapSnd sr_sort) $ hashMapToAscList e
toFix_constant (c, so)
  = text "constant" <+> toFix c <+> text ":" <+> toFix so



----------------------------------------------------------------------
------------------------ Type Constructors ---------------------------
----------------------------------------------------------------------

newtype FTycon = TC LocSymbol deriving (Eq, Ord, Show, Data, Typeable, Generic)

intFTyCon  = TC $ dummyLoc "int"
boolFTyCon = TC $ dummyLoc "bool"
realFTyCon = TC $ dummyLoc "real"
strFTyCon  = TC $ dummyLoc strConName
propFTyCon = TC $ dummyLoc propConName
appFTyCon  = TC $ dummyLoc "FAppTy"

-- listFTyCon = TC (S listConName)

-- isListTC   = (listFTyCon ==)
isListTC (TC (Loc _ c)) = c == listConName
isTupTC  (TC (Loc _ c)) = c == tupConName
isFAppTyTC = (== appFTyCon)

fTyconSymbol (TC s) = s

symbolFTycon :: LocSymbol -> FTycon
symbolFTycon c
  | val c == listConName
  = TC $ fmap (const listConName) c
  | otherwise
  = TC c

-- stringSort   :: String -> Sort
-- stringSort s = FApp (stringFTycon s) []
--            -- ALTERNATIVEL = FObj . stringSymbol

fApp                  :: Either FTycon Sort -> [Sort] -> Sort
fApp (Left c) ts
  | c == intFTyCon    = FInt
  | c == realFTyCon   = FReal
  | otherwise         = fAppSorts (fTyconSort c) ts
fApp (Right t) ts     = fAppSorts t ts

fAppSorts t ts        = foldl' (\t1 t2 -> FApp appFTyCon [t1, t2]) t ts

fTyconSort :: FTycon -> Sort
fTyconSort = (`FApp` [])

fObj :: LocSymbol -> Sort
fObj = fTyconSort . TC
----------------------------------------------------------------------
------------------------------- Sorts --------------------------------
----------------------------------------------------------------------

data Sort = FInt
          | FReal
          | FNum                 -- ^ numeric kind for Num tyvars
          | FObj  Symbol         -- ^ uninterpreted type
          | FVar  !Int           -- ^ fixpoint type variable
          | FFunc !Int ![Sort]   -- ^ type-var arity, in-ts ++ [out-t]
          | FApp FTycon [Sort]   -- ^ constructed type
	      deriving (Eq, Ord, Show, Data, Typeable, Generic)

instance Hashable Sort

newtype Sub = Sub [(Int, Sort)]

instance Fixpoint Sort where
  toFix = toFix_sort

toFix_sort (FVar i)     = text "@"   <> parens (toFix i)
toFix_sort FInt         = text "int"
toFix_sort FReal        = text "real"
toFix_sort (FObj x)     = toFix x
toFix_sort FNum         = text "num"
toFix_sort (FFunc n ts) = text "func" <> parens ((toFix n) <> (text ", ") <> (toFix ts))
toFix_sort (FApp c [t])
  | isListTC c
  = brackets $ toFix_sort t
toFix_sort (FApp c [FApp c' [],t])
  | isFAppTyTC c && isListTC c'
  = brackets $ toFix_sort t
toFix_sort (FApp c ts)
  | otherwise
  = toFix c <+> intersperse space (fp <$> ts)
    where fp s@(FApp _ (_:_)) = parens $ toFix_sort s
          fp s                = toFix_sort s


instance Fixpoint FTycon where
  toFix (TC s)       = toFix s

-------------------------------------------------------------------------------------------
sortSubst                  :: (M.HashMap Symbol Sort) -> Sort -> Sort
-------------------------------------------------------------------------------------------
sortSubst θ t@(FObj x)   = fromMaybe t (M.lookup x θ)
sortSubst θ (FFunc n ts) = FFunc n (sortSubst θ <$> ts)
sortSubst θ (FApp c ts)  = FApp c  (sortSubst θ <$> ts)
sortSubst _  t           = t


instance Show Subst where
  show = showFix

instance Fixpoint Subst where
  toFix (Su m) = case {- hashMapToAscList -} m of
                   []  -> empty
                   xys -> hcat $ map (\(x,y) -> brackets $ (toFix x) <> text ":=" <> (toFix y)) xys


---------------------------------------------------------------
------------------------- Expressions -------------------------
---------------------------------------------------------------

-- | Uninterpreted constants that are embedded as  "constant symbol : Str"

data SymConst = SL !Text
              deriving (Eq, Ord, Show, Data, Typeable, Generic)

data Constant = I  !Integer | R !Double
              deriving (Eq, Ord, Show, Data, Typeable, Generic)

data Brel = Eq | Ne | Gt | Ge | Lt | Le | Ueq | Une
            deriving (Eq, Ord, Show, Data, Typeable, Generic)

data Bop  = Plus | Minus | Times | Div | Mod
            deriving (Eq, Ord, Show, Data, Typeable, Generic)
	      -- NOTE: For "Mod" 2nd expr should be a constant or a var *)

data Expr = ESym !SymConst
          | ECon !Constant
          | EVar !Symbol
          | ELit !LocSymbol !Sort
          | EApp !LocSymbol ![Expr]
          | EBin !Bop !Expr !Expr
          | EIte !Pred !Expr !Expr
          | ECst !Expr !Sort
          | EBot
          deriving (Eq, Ord, Show, Data, Typeable, Generic)

instance Fixpoint Integer where
  toFix = integer

instance Fixpoint Double where
  toFix = double

instance Fixpoint Constant where
  toFix (I i)  = toFix i
  toFix (R i)  = toFix i

instance Fixpoint SymConst where
  toFix  = toFix . encodeSymConst

instance Fixpoint Symbol where
  toFix = text . encode . T.unpack . symbolText

instance Fixpoint Text where
  toFix = text . T.unpack


instance Fixpoint Brel where
  toFix Eq  = text "="
  toFix Ne  = text "!="
  toFix Ueq = text "~~"
  toFix Une = text "!~"
  toFix Gt  = text ">"
  toFix Ge  = text ">="
  toFix Lt  = text "<"
  toFix Le  = text "<="

instance Fixpoint Bop where
  toFix Plus  = text "+"
  toFix Minus = text "-"
  toFix Times = text "*"
  toFix Div   = text "/"
  toFix Mod   = text "mod"

instance Fixpoint Expr where
  toFix (ESym c)       = toFix $ encodeSymConst c
  toFix (ECon c)       = toFix c
  toFix (EVar s)       = toFix s
  toFix (ELit s _)     = toFix s
  toFix (EApp f es)    = (toFix f) <> (parens $ toFix es)
  toFix (EBin o e1 e2) = parens $ toFix e1 <+> toFix o <+> toFix e2
  toFix (EIte p e1 e2) = parens $ toFix p <+> text "?" <+> toFix e1 <+> text ":" <+> toFix e2
  toFix (ECst e so)    = parens $ toFix e <+> text " : " <+> toFix so
  toFix (EBot)         = text "_|_"

----------------------------------------------------------
--------------------- Predicates -------------------------
----------------------------------------------------------

data Pred = PTrue
          | PFalse
          | PAnd  ![Pred]
          | POr   ![Pred]
          | PNot  !Pred
          | PImp  !Pred !Pred
          | PIff  !Pred !Pred
          | PBexp !Expr
          | PAtom !Brel !Expr !Expr
          | PAll  ![(Symbol, Sort)] !Pred
          | PTop
          deriving (Eq, Ord, Show, Data, Typeable, Generic)

instance Fixpoint Pred where
  toFix PTop             = text "???"
  toFix PTrue            = text "true"
  toFix PFalse           = text "false"
  toFix (PBexp e)        = parens $ text "?" <+> toFix e
  toFix (PNot p)         = parens $ text "~" <+> parens (toFix p)
  toFix (PImp p1 p2)     = parens $ (toFix p1) <+> text "=>" <+> (toFix p2)
  toFix (PIff p1 p2)     = parens $ (toFix p1) <+> text "<=>" <+> (toFix p2)
  toFix (PAnd ps)        = text "&&" <+> toFix ps
  toFix (POr  ps)        = text "||" <+> toFix ps
  toFix (PAtom r e1 e2)  = parens $ toFix e1 <+> toFix r <+> toFix e2
  toFix (PAll xts p)     = text "forall" <+> (toFix xts) <+> text "." <+> (toFix p)

  simplify (PAnd [])     = PTrue
  simplify (POr  [])     = PFalse
  simplify (PAnd [p])    = simplify p
  simplify (POr  [p])    = simplify p

  simplify (PAnd ps)
    | any isContraPred ps = PFalse
    | otherwise           = PAnd $ filter (not . isTautoPred) $ map simplify ps

  simplify (POr  ps)
    | any isTautoPred ps = PTrue
    | otherwise          = POr  $ filter (not . isContraPred) $ map simplify ps

  simplify p
    | isContraPred p     = PFalse
    | isTautoPred  p     = PTrue
    | otherwise          = p

zero           = ECon (I 0)
one            = ECon (I 1)

isContraPred z = eqC z || (z `elem` contras)
  where
    contras    = [PFalse]

    eqC (PAtom Eq (ECon x) (ECon y))
               = x /= y
    eqC (PAtom Ueq (ECon x) (ECon y))
               = x /= y
    eqC (PAtom Ne x y)
               = x == y
    eqC (PAtom Une x y)
               = x == y
    eqC _      = False

isTautoPred z  = eqT z || (z `elem` tautos)
  where
    tautos     = [PTop, PTrue]

    eqT (PAtom Le x y)
               = x == y
    eqT (PAtom Ge x y)
               = x == y
    eqT (PAtom Eq x y)
               = x == y
    eqT (PAtom Ueq x y)
               = x == y
    eqT (PAtom Ne (ECon x) (ECon y))
               = x /= y
    eqT (PAtom Une (ECon x) (ECon y))
               = x /= y
    eqT _      = False



isTautoReft (Reft (_, ras)) = all isTautoRa ras
isTautoRa (RConc p)         = isTautoPred p
isTautoRa _                 = False

isEVar (EVar _) = True
isEVar _        = False

isEq r          = r == Eq || r == Ueq

isSingletonReft (Reft (v, [RConc (PAtom r e1 e2)]))
  | e1 == EVar v && isEq r = Just e2
  | e2 == EVar v && isEq r = Just e1
isSingletonReft _          = Nothing

pAnd          = simplify . PAnd
pOr           = simplify . POr
pIte p1 p2 p3 = pAnd [p1 `PImp` p2, (PNot p1) `PImp` p3]

mkProp        = PBexp . EApp (dummyLoc propConName) . (: [])

ppr_reft (Reft (v, ras)) d
  | all isTautoRa ras
  = d
  | otherwise
  = braces (toFix v <+> colon <+> d <+> text "|" <+> ppRas ras)

ppr_reft_pred (Reft (_, ras))
  | all isTautoRa ras
  = text "true"
  | otherwise
  = ppRas ras

ppRas = cat . punctuate comma . map toFix . flattenRefas

------------------------------------------------------------------------
-- | Generalizing Symbol, Expression, Predicate into Classes -----------
------------------------------------------------------------------------

-- | Values that can be viewed as Expressions

class Expression a where
  expr   :: a -> Expr

-- | Values that can be viewed as Predicates

class Predicate a where
  prop   :: a -> Pred

instance Expression Expr where
  expr = id

-- | The symbol may be an encoding of a SymConst.

instance Expression Symbol where
  expr s = maybe (eVar s) ESym (decodeSymConst s)
  -- expr = eVar

instance Expression Text where
  expr = ESym . SL

instance Expression Integer where
  expr = ECon . I

instance Expression Int where
  expr = expr . toInteger

instance Predicate Symbol where
  prop = eProp

instance Predicate Pred where
  prop = id

instance Predicate Bool where
  prop True  = PTrue
  prop False = PFalse

eVar          ::  Symbolic a => a -> Expr
eVar          = EVar . symbol

eProp         ::  Symbolic a => a -> Pred
eProp         = mkProp . eVar

relReft :: (Expression a) => Brel -> a -> Reft
relReft r e   = Reft (vv_, [RConc $ PAtom r (eVar vv_)  (expr e)])

exprReft, notExprReft, uexprReft ::  (Expression a) => a -> Reft
exprReft      = relReft Eq
notExprReft   = relReft Ne
uexprReft     = relReft Ueq

-- exprReft e             = Reft (vv_, [RConc $ PAtom Eq (eVar vv_)  (expr e)])
-- notExprReft e          = Reft (vv_, [RConc $ PAtom Ne (eVar vv_)  (expr e)])
-- exprReft e             = Reft (vv_, [RConc $ PAtom Eq (eVar vv_)  (expr e)])

propReft      ::  (Predicate a) => a -> Reft
propReft p    = Reft (vv_, [RConc $ PIff     (eProp vv_) (prop p)])

predReft      :: (Predicate a) => a -> Reft
predReft p    = Reft (vv_, [RConc $ prop p])

---------------------------------------------------------------
----------------- Refinements ---------------------------------
---------------------------------------------------------------

data Refa
  = RConc !Pred
  | RKvar !Symbol !Subst
  deriving (Eq, Ord, Show, Data, Typeable, Generic)

newtype Reft = Reft (Symbol, [Refa]) deriving (Eq, Ord, Data, Typeable, Generic)

instance Show Reft where
  show (Reft x) = render $ toFix x

data SortedReft = RR { sr_sort :: !Sort, sr_reft :: !Reft } 
                  deriving (Eq, Show, Data, Typeable, Generic)

isNonTrivialSortedReft (RR _ (Reft (_, ras)))
  = not $ null ras

isFunctionSortedReft (RR (FFunc _ _) _)
  = True
isFunctionSortedReft _
  = False

sortedReftValueVariable (RR _ (Reft (v,_))) = v

---------------------------------------------------------------
----------------- Environments  -------------------------------
---------------------------------------------------------------

toListSEnv              ::  SEnv a -> [(Symbol, a)]
toListSEnv (SE env)     = M.toList env
fromListSEnv            ::  [(Symbol, a)] -> SEnv a
fromListSEnv            = SE . M.fromList
mapSEnv f (SE env)      = SE (fmap f env)
mapSEnvWithKey f        = fromListSEnv . fmap f . toListSEnv
deleteSEnv x (SE env)   = SE (M.delete x env)
insertSEnv x y (SE env) = SE (M.insert x y env)
lookupSEnv x (SE env)   = M.lookup x env
emptySEnv               = SE M.empty
memberSEnv x (SE env)   = M.member x env
intersectWithSEnv f (SE m1) (SE m2) = SE (M.intersectionWith f m1 m2)
filterSEnv f (SE m)     = SE (M.filter f m)
lookupSEnvWithDistance x (SE env)
  = case M.lookup x env of
     Just x  -> Found x
     Nothing -> Alts $ symbol . T.pack <$> alts
  where alts    = takeMin $ (zip (editDistance x' <$> ss) ss)
        ss      = T.unpack . symbolText <$> fst <$> M.toList env
        x'      = T.unpack $ symbolText x
        takeMin = \xs ->  [x | (d, x) <- xs, d == getMin xs]
        getMin  = minimum . (fst <$>)

data SESearch a = Found a | Alts [Symbol]

-- | Functions for Indexed Bind Environment

emptyIBindEnv :: IBindEnv
emptyIBindEnv = FB (S.empty)

deleteIBindEnv :: BindId -> IBindEnv -> IBindEnv
deleteIBindEnv i (FB s) = FB (S.delete i s)

insertsIBindEnv :: [BindId] -> IBindEnv -> IBindEnv
insertsIBindEnv is (FB s) = FB (foldr S.insert s is)

-- | Functions for Global Binder Environment
insertBindEnv :: Symbol -> SortedReft -> BindEnv -> (BindId, BindEnv)
insertBindEnv x r (BE n m) = (n, BE (n + 1) (M.insert n (x, r) m))

emptyBindEnv :: BindEnv
emptyBindEnv = BE 0 M.empty

rawBindEnv :: [(BindId, Symbol, SortedReft)] -> BindEnv
rawBindEnv bs = BE (1 + nbs) be'
  where
    nbs       = length bs
    be        = M.fromList [(n, (x, r)) | (n, x, r) <- bs]
    be'       = assert (M.size be == nbs) be

mapBindEnv :: ((Symbol, SortedReft) -> (Symbol, SortedReft)) -> BindEnv -> BindEnv
mapBindEnv f (BE n m) = (BE n $ M.map f m)


instance Functor SEnv where
  fmap f (SE m) = SE $ fmap f m

instance Fixpoint Refa where
  toFix (RConc p)    = toFix p
  toFix (RKvar k su) = toFix k <> toFix su
  -- toFix (RPvar p)    = toFix p

instance Fixpoint Reft where
  toFix = ppr_reft_pred

instance Fixpoint SortedReft where
  toFix (RR so (Reft (v, ras)))
    = braces
    $ (toFix v) <+> (text ":") <+> (toFix so) <+> (text "|") <+> toFix ras

instance Fixpoint FEnv where
  toFix (SE m)   = toFix (hashMapToAscList m)

instance Fixpoint BindEnv where
  toFix (BE _ m) = vcat $ map toFix_bind $ hashMapToAscList m

toFix_bind (i, (x, r)) = text "bind" <+> toFix i <+> toFix x <+> text ":" <+> toFix r

insertFEnv   = insertSEnv . lower
  where lower s = case unconsSym s of
                    Nothing     -> s
                    Just (c,s') -> consSym (toLower c) s'

instance (Fixpoint a) => Fixpoint (SEnv a) where
  toFix (SE e) = vcat $ map pprxt $ hashMapToAscList e
	where pprxt (x, t) = toFix x <+> colon <> colon  <+> toFix t

instance Fixpoint (SEnv a) => Show (SEnv a) where
  show = render . toFix

-----------------------------------------------------------------------------
------------------- Constraints ---------------------------------------------
-----------------------------------------------------------------------------

{-@ type Tag = { v : [Int] | len(v) = 1 } @-}
type Tag           = [Int]

type BindId        = Int
type FEnv          = SEnv SortedReft

newtype IBindEnv   = FB (S.HashSet BindId)
newtype SEnv a     = SE { se_binds :: M.HashMap Symbol a } deriving (Eq, Data, Typeable, Generic, F.Foldable, Traversable)
data BindEnv       = BE { be_size  :: Int
                        , be_binds :: M.HashMap BindId (Symbol, SortedReft)
                        }


data SubC a = SubC { senv  :: !IBindEnv
                   , sgrd  :: !Pred
                   , slhs  :: !SortedReft
                   , srhs  :: !SortedReft
                   , sid   :: !(Maybe Integer)
                   , stag  :: !Tag
                   , sinfo :: !a
                   }
              deriving (Generic)

data WfC a  = WfC  { wenv  :: !IBindEnv
                   , wrft  :: !SortedReft
                   , wid   :: !(Maybe Integer)
                   , winfo :: !a
                   }
              deriving (Generic)

data FixResult a = Crash [a] String
                 | Safe
                 | Unsafe ![a]
                 | UnknownError !String 
                   deriving (Show, Generic)

type FixSolution = M.HashMap Symbol Pred

instance Eq a => Eq (FixResult a) where
  Crash xs _ == Crash ys _        = xs == ys
  Unsafe xs == Unsafe ys          = xs == ys
  Safe      == Safe               = True
  _         == _                  = False

instance Monoid (FixResult a) where
  mempty                          = Safe
  mappend Safe x                  = x
  mappend x Safe                  = x
  mappend _ c@(Crash _ _)         = c
  mappend c@(Crash _ _) _         = c
  mappend (Unsafe xs) (Unsafe ys) = Unsafe (xs ++ ys)
  mappend u@(UnknownError _) _    = u
  mappend _ u@(UnknownError _)    = u

instance Functor FixResult where
  fmap f (Crash xs msg)   = Crash (f <$> xs) msg
  fmap f (Unsafe xs)      = Unsafe (f <$> xs)
  fmap _ Safe             = Safe
  fmap _ (UnknownError d) = UnknownError d

instance (Ord a, Fixpoint a) => Fixpoint (FixResult (SubC a)) where
  toFix Safe             = text "Safe"
  toFix (UnknownError d) = text $ "Unknown Error: " ++ d
  toFix (Crash xs msg)   = vcat $ [ text "Crash!" ] ++  ppr_sinfos "CRASH: " xs ++ [parens (text msg)]
  toFix (Unsafe xs)      = vcat $ text "Unsafe:" : ppr_sinfos "WARNING: " xs

ppr_sinfos :: (Ord a, Fixpoint a) => String -> [SubC a] -> [Doc]
ppr_sinfos msg = map ((text msg <>) . toFix) . sort . fmap sinfo


resultDoc :: (Ord a, Fixpoint a) => FixResult a -> Doc
resultDoc Safe             = text "Safe"
resultDoc (UnknownError d) = text $ "Unknown Error: " ++ d
resultDoc (Crash xs msg)   = vcat $ (text ("Crash!: " ++ msg)) : (((text "CRASH:" <+>) . toFix) <$> xs)
resultDoc (Unsafe xs)      = vcat $ (text "Unsafe:")           : (((text "WARNING:" <+>) . toFix) <$> xs)





colorResult (Safe)      = Happy
colorResult (Unsafe _)  = Angry
colorResult (_)         = Sad


instance Show (SubC a) where
  show = showFix

instance Fixpoint (IBindEnv) where
  toFix (FB ids) = text "env" <+> toFix ids

instance Fixpoint (SubC a) where
  toFix c     = hang (text "\n\nconstraint:") 2 bd
     where bd =   -- text "env" <+> toFix (senv c)
                  toFix (senv c)
              $+$ text "grd" <+> toFix (sgrd c)
              $+$ text "lhs" <+> toFix (slhs c)
              $+$ text "rhs" <+> toFix (srhs c)
              $+$ (pprId (sid c) <+> pprTag (stag c))

instance Fixpoint (WfC a) where
  toFix w     = hang (text "\n\nwf:") 2 bd
    where bd  =   -- text "env"  <+> toFix (wenv w)
                  toFix (wenv w)
              $+$ text "reft" <+> toFix (wrft w)
              $+$ pprId (wid w)

pprId (Just i)  = text "id" <+> tshow i
pprId _         = text ""

pprTag []       = text ""
pprTag is       = text "tag" <+> toFix is

instance Fixpoint Int where
  toFix = tshow

-------------------------------------------------------
------------------- Substitutions ---------------------
-------------------------------------------------------

class Subable a where
  syms   :: a -> [Symbol]
  substa :: (Symbol -> Symbol) -> a -> a
  -- substa f  = substf (EVar . f)

  substf :: (Symbol -> Expr) -> a -> a
  subst  :: Subst -> a -> a
  subst1 :: a -> (Symbol, Expr) -> a
  -- subst1 y (x, e) = subst (Su $ M.singleton x e) y
  subst1 y (x, e) = subst (Su [(x,e)]) y

subst1Except :: (Subable a) => [Symbol] -> a -> (Symbol, Expr) -> a
subst1Except xs z su@(x, _)
  | x `elem` xs = z
  | otherwise   = subst1 z su

substfExcept :: (Symbol -> Expr) -> [Symbol] -> (Symbol -> Expr)
substfExcept f xs y = if y `elem` xs then EVar y else f y

substExcept  :: Subst -> [Symbol] -> Subst
-- substExcept  (Su m) xs = Su (foldr M.delete m xs)
substExcept  (Su xes) xs = Su $ filter (not . (`elem` xs) . fst) xes

instance Subable Symbol where
  substa f x               = f x
  substf f x               = subSymbol (Just (f x)) x
  subst su x               = subSymbol (Just $ appSubst su x) x -- subSymbol (M.lookup x s) x
  syms x                   = [x]

subSymbol (Just (EVar y)) _ = y
subSymbol Nothing         x = x
subSymbol a               b = errorstar (printf "Cannot substitute symbol %s with expression %s" (showFix b) (showFix a))

instance Subable Expr where
  syms                     = exprSymbols
  substa f                 = substf (EVar . f)
  substf f (EApp s es)     = EApp (substf f s) $ map (substf f) es
  substf f (EBin op e1 e2) = EBin op (substf f e1) (substf f e2)
  substf f (EIte p e1 e2)  = EIte (substf f p) (substf f e1) (substf f e2)
  substf f (ECst e so)     = ECst (substf f e) so
  substf f e@(EVar x)      = f x
  substf _ e               = e

  subst su (EApp f es)     = EApp (subst su f) $ map (subst su) es
  subst su (EBin op e1 e2) = EBin op (subst su e1) (subst su e2)
  subst su (EIte p e1 e2)  = EIte (subst su p) (subst su e1) (subst  su e2)
  subst su (ECst e so)     = ECst (subst su e) so
  subst su (EVar x)        = appSubst su x
  subst _ e                = e


instance Subable Pred where
  syms                     = predSymbols
  substa f                 = substf (EVar . f)
  substf f (PAnd ps)       = PAnd $ map (substf f) ps
  substf f (POr  ps)       = POr  $ map (substf f) ps
  substf f (PNot p)        = PNot $ substf f p
  substf f (PImp p1 p2)    = PImp (substf f p1) (substf f p2)
  substf f (PIff p1 p2)    = PIff (substf f p1) (substf f p2)
  substf f (PBexp e)       = PBexp $ substf f e
  substf f (PAtom r e1 e2) = PAtom r (substf f e1) (substf f e2)
  substf _  (PAll _ _)     = errorstar $ "substf: FORALL"
  substf _  p              = p

  subst su (PAnd ps)       = PAnd $ map (subst su) ps
  subst su (POr  ps)       = POr  $ map (subst su) ps
  subst su (PNot p)        = PNot $ subst su p
  subst su (PImp p1 p2)    = PImp (subst su p1) (subst su p2)
  subst su (PIff p1 p2)    = PIff (subst su p1) (subst su p2)
  subst su (PBexp e)       = PBexp $ subst su e
  subst su (PAtom r e1 e2) = PAtom r (subst su e1) (subst su e2)
  subst _  (PAll _ _)      = errorstar $ "subst: FORALL"
  subst _  p               = p

instance Subable Refa where
  syms (RConc p)           = syms p
  syms (RKvar k (Su su'))  = k : concatMap syms ({- M.elems -} su')
  subst su (RConc p)       = RConc   $ subst su p
  subst su (RKvar k su')   = RKvar k $ su' `catSubst` su
  -- subst _  (RPvar p)     = RPvar p
  substa f                 = substf (EVar . f)
  substf f (RConc p)       = RConc (substf f p)
  substf _ ra@(RKvar _ _)  = ra

instance (Subable a, Subable b) => Subable (a,b) where
  syms  (x, y)   = syms x ++ syms y
  subst su (x,y) = (subst su x, subst su y)
  substf f (x,y) = (substf f x, substf f y)
  substa f (x,y) = (substa f x, substa f y)

instance Subable a => Subable [a] where
  syms   = concatMap syms
  subst  = map . subst
  substf = map . substf
  substa = map . substa

instance Subable a => Subable (M.HashMap k a) where
  syms   = syms . M.elems
  subst  = M.map . subst
  substf = M.map . substf
  substa = M.map . substa

instance Subable Reft where
  syms (Reft (v, ras))      = v : syms ras
  substa f (Reft (v, ras))  = Reft (f v, substa f ras)
  subst su (Reft (v, ras))  = Reft (v, subst (substExcept su [v]) ras)
  substf f (Reft (v, ras))  = Reft (v, substf (substfExcept f [v]) ras)
  subst1 (Reft (v, ras)) su = Reft (v, subst1Except [v] ras su)


instance Subable SortedReft where
  syms               = syms . sr_reft
  subst su (RR so r) = RR so $ subst su r
  substf f (RR so r) = RR so $ substf f r
  substa f (RR so r) = RR so $ substa f r

newtype Subst = Su [(Symbol, Expr)] deriving (Eq, Ord, Data, Typeable, Generic)

appSubst (Su s) x        = fromMaybe (EVar x) (lookup x s)
emptySubst               = Su [] -- M.empty


catSubst = unsafeCatSubst
mkSubst = unsafeMkSubst

unsafeMkSubst                  = Su -- . M.fromList

unsafeCatSubst (Su s1) θ2@(Su s2) = Su $ s1' ++ s2
  where
    s1'                           = mapSnd (subst θ2) <$> s1

-- TODO: this is **not used**, because of degenerate substitutions.
-- e.g. consider: s1 = [v := v], s2 = [v := x].
-- We want s1 `cat` s2 to be [v := x] and not [v := v] ...

unsafeCatSubstIgnoringDead (Su s1) (Su s2) = Su $ s1' ++ s2'
  where
    s1' = mapSnd (subst (Su s2')) <$> s1
    s2' = filter (\(x,_) -> not (x `elem` (fst <$> s1))) s2

-- TODO: nano-js throws all sorts of issues, will look into this later...
-- but also, the check is too conservative, because of degenerate substitutions,
-- see above.
safeCatSubst θ1@(Su s1) θ2@(Su s2)
  | null $ intersect xs1 xs2
  = unsafeCatSubst θ1 θ2
  | otherwise
  = errorstar msg
  where
    s1' = mapSnd (subst (Su s2)) <$> s1
    xs1 = fst <$> s1
    xs2 = fst <$> s2
    msg = printf "Fixpoint.Types catSubst on overlapping substitutions θ1 = %s, θ2 = %s" (showFix θ1) (showFix θ2)


safeMkSubst θ
  | nub θ == θ
  = Su θ
  | otherwise
  = errorstar msg
  where
    msg = printf "Fixpoint.Types mkSubst on overlapping substitution θ = %s" (showFix θ)

instance Monoid Subst where
  mempty  = emptySubst
  mappend = catSubst

------------------------------------------------------------
------------- Generally Useful Refinements -----------------
------------------------------------------------------------

symbolReft    :: (Symbolic a) => a -> Reft
symbolReft    = exprReft . eVar

vv_           = vv Nothing

trueSortedReft :: Sort -> SortedReft
trueSortedReft = (`RR` trueReft)

trueReft  = Reft (vv_, [])
falseReft = Reft (vv_, [RConc PFalse])

trueRefa  = RConc PTrue

flattenRefas ::  [Refa] -> [Refa]
flattenRefas         = concatMap flatRa
  where
    flatRa (RConc p) = RConc <$> flatP p
    flatRa ra        = [ra]
    flatP  (PAnd ps) = concatMap flatP ps
    flatP  p         = [p]

squishRefas     ::  [Refa] -> [Refa]
squishRefas ras = (squish [p | RConc p <- ras]) : []
  where
    squish      = RConc . pAnd . sortNub . filter (not . isTautoPred) . concatMap conjuncts

conjuncts (PAnd ps)          = concatMap conjuncts ps
conjuncts p | isTautoPred p  = []
            | otherwise      = [p]
----------------------------------------------------------------
---------------------- Strictness ------------------------------
----------------------------------------------------------------

instance NFData FTycon where
  rnf (TC c)       = rnf c

instance NFData Sort where
  rnf (FVar x)     = rnf x
  rnf (FFunc n ts) = rnf n `seq` (rnf <$> ts) `seq` ()
  rnf (FApp c ts)  = rnf c `seq` (rnf <$> ts) `seq` ()
  rnf (z)          = z `seq` ()

instance NFData Sub where
  rnf (Sub x) = rnf x

instance NFData Subst where
  rnf (Su x) = rnf x

instance NFData FEnv where
  rnf (SE x) = rnf x

instance NFData IBindEnv where
  rnf (FB x) = rnf x

instance NFData BindEnv where
  rnf (BE x m) = rnf x `seq` rnf m

instance NFData Constant where
  rnf (I x) = rnf x
  rnf (R x) = rnf x

instance NFData SymConst where
  rnf (SL x) = rnf x

instance NFData Brel
instance NFData Bop

instance NFData Expr where
  rnf (ESym x)        = rnf x
  rnf (ECon x)        = rnf x
  rnf (EVar x)        = rnf x
  -- rnf (EDat x1 x2)    = rnf x1 `seq` rnf x2
  rnf (ELit x1 x2)    = rnf x1 `seq` rnf x2
  rnf (EApp x1 x2)    = rnf x1 `seq` rnf x2
  rnf (EBin x1 x2 x3) = rnf x1 `seq` rnf x2 `seq` rnf x3
  rnf (EIte x1 x2 x3) = rnf x1 `seq` rnf x2 `seq` rnf x3
  rnf (ECst x1 x2)    = rnf x1 `seq` rnf x2
  rnf (_)             = ()

instance NFData Pred where
  rnf (PAnd x)         = rnf x
  rnf (POr  x)         = rnf x
  rnf (PNot x)         = rnf x
  rnf (PBexp x)        = rnf x
  rnf (PImp x1 x2)     = rnf x1 `seq` rnf x2
  rnf (PIff x1 x2)     = rnf x1 `seq` rnf x2
  rnf (PAll x1 x2)     = rnf x1 `seq` rnf x2
  rnf (PAtom x1 x2 x3) = rnf x1 `seq` rnf x2 `seq` rnf x3
  rnf (_)              = ()

instance NFData Refa where
  rnf (RConc x)     = rnf x
  rnf (RKvar x1 x2) = rnf x1 `seq` rnf x2
  -- rnf (RPvar _)     = () -- rnf x

instance NFData Reft where
  rnf (Reft (v, ras)) = rnf v `seq` rnf ras

instance NFData SortedReft where
  rnf (RR so r) = rnf so `seq` rnf r

instance (NFData a) => NFData (SubC a) where
  rnf (SubC x1 x2 x3 x4 x5 x6 x7)
    = rnf x1 `seq` rnf x2 `seq` rnf x3 `seq` rnf x4 `seq` rnf x5 `seq` rnf x6 `seq` rnf x7

instance (NFData a) => NFData (WfC a) where
  rnf (WfC x1 x2 x3 x4)
    = rnf x1 `seq` rnf x2 `seq` rnf x3 `seq` rnf x4

----------------------------------------------------------------------------
-------------- Hashable Instances -----------------------------------------
---------------------------------------------------------------------------

instance Hashable FTycon where
  hashWithSalt i (TC s) = hashWithSalt i s

---------------------------------------------------------------------------
-------- Constraint Constructor Wrappers ----------------------------------
---------------------------------------------------------------------------

wfC  = WfC

subC γ p (RR t1 r1) (RR t2 (Reft (v2, ra2s))) x y z
  = [subC' r2' | r2' <- [r2K, r2P], not $ isTauto r2']
  where
    subC' r2'  = SubC γ p (RR t1 (shiftVV r1 vvCon)) (RR t2 (shiftVV r2' vvCon)) x y z
    r2K        = Reft (v2, [ra | ra@(RKvar _ _) <- ra2s])
    r2P        = Reft (v2, [ra | ra@(RConc _  ) <- ra2s])

lhsCs = sr_reft . slhs
rhsCs = sr_reft . srhs

removeLhsKvars cs vs
  = cs{slhs = goRR (slhs cs)}
  where goRR rr                     = rr{sr_reft = goReft (sr_reft rr)}
        goReft (Reft(v, rs))        = Reft(v, filter f rs)
        f (RKvar v _) | v `elem` vs = False
        f r                         = True

trueSubCKvar v
  = subC emptyIBindEnv PTrue mempty (RR mempty (Reft(vv_, [RKvar v emptySubst]))) Nothing [0]

shiftVV :: Reft -> Symbol -> Reft
shiftVV r@(Reft (v, ras)) v'
   | v == v'   = r
   | otherwise = Reft (v', (subst1 ras (v, EVar v')))


addIds = zipWith (\i c -> (i, shiftId i $ c {sid = Just i})) [1..]
  where -- Adding shiftId to have distinct VV for SMT conversion
    shiftId i c = c { slhs = shiftSR i $ slhs c }
                    { srhs = shiftSR i $ srhs c }
    shiftSR i sr = sr { sr_reft = shiftR i $ sr_reft sr }
    shiftR i r@(Reft (v, _)) = shiftVV r (v `mappend` symbol (show i))


-- subC γ p r1 r2 x y z   = (vvsu, SubC γ p r1' r2' x y z)
--   where (vvsu, r1', r2') = unifySRefts r1 r2

-- unifySRefts (RR t1 r1) (RR t2 r2) = (z, RR t1 r1', RR t2 r2')
--   where (r1', r2')                =  unifyRefts r1 r2

-- unifyRefts r1@(Reft (v1, _)) r2@(Reft (v2, _))
--    | v1 == v2  = (r1, r2)
--    | otherwise = (r1, shiftVV r2 v1)

-- unifySRefts (RR t1 r1) (RR t2 r2) = (z, RR t1 r1', RR t2 r2')
--   where (z, r1', r2')             =  unifyRefts r1 r2
--
-- unifyRefts r1@(Reft (v1, _)) r2@(Reft (v2, _))
--   | v1 == v2  = ((v1, emptySubst), r1, r2)
--   | v1 /= vv_ = let (su, r2') = shiftVV r2 v1 in ((v1, su), r1 , r2')
--   | otherwise = let (su, r1') = shiftVV r1 v2 in ((v2, su), r1', r2 )
--
-- shiftVV (Reft (v, ras)) v' = (su, (Reft (v', subst su ras)))
--   where su = mkSubst [(v, EVar v')]


------------------------------------------------------------------------
----------------- Qualifiers -------------------------------------------
------------------------------------------------------------------------


data Qualifier = Q { q_name   :: Symbol           -- ^ Name
                   , q_params :: [(Symbol, Sort)] -- ^ Parameters
                   , q_body   :: Pred             -- ^ Predicate
                   , q_pos    :: !SourcePos       -- ^ Source Location
                   }
               deriving (Eq, Ord, Show, Data, Typeable, Generic)

instance Fixpoint Qualifier where
  toFix = pprQual

instance NFData Qualifier where
  rnf (Q x1 x2 x3 _) = rnf x1 `seq` rnf x2 `seq` rnf x3 

<<<<<<< HEAD
pprQual (Q n xts p) = text "qualif" <+> text (symbolString n) <> parens args  <> colon <+> toFix p
=======
pprQual (Q n xts p _) = text "qualif" <+> text n <> parens args  <> colon <+> toFix p
>>>>>>> dcd5f390
  where args = intersperse comma (toFix <$> xts)

data FInfo a = FI { cm    :: M.HashMap Integer (SubC a)
                  , ws    :: ![WfC a]
                  , bs    :: !BindEnv
                  , gs    :: !FEnv
                  , lits  :: ![(Symbol, Sort)]
                  , kuts  :: Kuts
                  , quals :: ![Qualifier]
                  }

-- Original Ocaml definition
--
-- type 'bind cfg = {
--    a     : int                               (* Tag arity                            *)
--  ; ts    : Ast.Sort.t list                   (* New sorts, now = []                  *)
--  ; ps    : Ast.pred list                     (* New axioms, now = []                 *)
--  ; cs    : FixConstraint.t list              (* Implication Constraints              *)
--  ; ws    : FixConstraint.wf list             (* Well-formedness Constraints          *)
--  ; ds    : FixConstraint.dep list            (* Constraint Dependencies              *)
--  ; qs    : Qualifier.t list                  (* Qualifiers                           *)
--  ; kuts  : Ast.Symbol.t list                 (* "Cut"-Kvars, which break cycles      *)
--  ; bm    : 'bind Ast.Symbol.SMap.t           (* Initial Sol Bindings                 *)
--  ; uops  : Ast.Sort.t Ast.Symbol.SMap.t      (* Globals: measures + distinct consts) *)
--  ; cons  : Ast.Symbol.t list                 (* Distinct Constants, defined in uops  *)
--  ; assm  : FixConstraint.soln                (* Seed Solution: must be a fixpoint over constraints *)
-- }


-- toFixs = brackets . hsep . punctuate comma -- . map toFix

toFixpoint x'    = kutsDoc x' $+$ gsDoc x' $+$ conDoc x' $+$ bindsDoc x' $+$ csDoc x' $+$ wsDoc x'
  where conDoc   = vcat     . map toFix_constant . getLits
        csDoc    = vcat     . map toFix . M.elems . cm
        wsDoc    = vcat     . map toFix . ws
        kutsDoc  = toFix    . kuts
        bindsDoc = toFix    . bs
        gsDoc    = toFix_gs . gs

getLits x = lits x -- ++ symConstLits x


-------------------------------------------------------------------------
-- | A Class Predicates for Valid Refinements Types ---------------------
-------------------------------------------------------------------------

class (Monoid r, Subable r) => Reftable r where
  isTauto :: r -> Bool
  ppTy    :: r -> Doc -> Doc

  top     :: r -> r
  top _   =  mempty

  -- | should also refactor `top` so it takes a parameter.
  bot     :: r -> r

  meet    :: r -> r -> r
  meet    = mappend

  toReft  :: r -> Reft
  params  :: r -> [Symbol]          -- ^ parameters for Reft, vv + others

instance Monoid Pred where
  mempty      = PTrue
  mappend p q = pAnd [p, q]

instance Monoid Reft where
  mempty  = trueReft
  mappend = meetReft

meetReft r@(Reft (v, ras)) r'@(Reft (v', ras'))
  | v == v'          = Reft (v , ras  ++ ras')
  | v == dummySymbol = Reft (v', ras' ++ (ras `subst1`  (v , EVar v')))
  | otherwise        = Reft (v , ras  ++ (ras' `subst1` (v', EVar v )))

instance Subable () where
  syms _      = []
  subst _ ()  = ()
  substf _ () = ()
  substa _ () = ()

instance Reftable () where
  isTauto _ = True
  ppTy _  d = d
  top  _    = ()
  bot  _    = ()
  meet _ _  = ()
  toReft _  = mempty
  params _  = []

instance Reftable Reft where
  isTauto  = isTautoReft
  ppTy     = ppr_reft
  toReft   = id
  params _ = []

  bot    _        = falseReft
  top (Reft(v,_)) = Reft(v,[])

instance Monoid Sort where
  mempty            = FObj "any"
  mappend t1 t2
    | t1 == mempty  = t2
    | t2 == mempty  = t1
    | t1 == t2      = t1
    | otherwise     = errorstar $ "mappend-sort: conflicting sorts t1 =" ++ show t1 ++ " t2 = " ++ show t2

instance Monoid SortedReft where
  mempty        = RR mempty mempty
  mappend t1 t2 = RR (mappend (sr_sort t1) (sr_sort t2)) (mappend (sr_reft t1) (sr_reft t2))

instance Reftable SortedReft where
  isTauto  = isTauto . toReft
  ppTy     = ppTy . toReft
  toReft   = sr_reft
  params _ = []
  bot s    = s { sr_reft = falseReft }

class Falseable a where
  isFalse :: a -> Bool

instance Falseable Pred where
  isFalse (PFalse) = True
  isFalse _        = False

instance Falseable Refa where
  isFalse (RConc p) = isFalse p
  isFalse _         = False

instance Falseable Reft where
  isFalse (Reft(_, rs)) = or [isFalse p | RConc p <- rs]

-- instance Expression a => Reftable a where
--   isTauto _ = isTauto . toReft
--   ppTy      = ppTy . toReft
--   toReft    = exprReft
--   params _  = []

-- instance Predicate a => Reftable a where
--   isTauto   = isTauto . toReft
--   ppTy      = ppTy . toReft
--   toReft    = propReft
--   params _  = []


---------------------------------------------------------------
-- | String Constants -----------------------------------------
---------------------------------------------------------------

symConstLits    :: FInfo a -> [(Symbol, Sort)]
symConstLits fi = [(encodeSymConst c, sortSymConst c) | c <- symConsts fi]

-- | Replace all symbol-representations-of-string-literals with string-literal
--   Used to transform parsed output from fixpoint back into fq.


encodeSymConst        :: SymConst -> Symbol
encodeSymConst (SL s) = symbol $ litPrefix `mappend` s

sortSymConst          :: SymConst -> Sort
sortSymConst (SL _)   = strSort

decodeSymConst :: Symbol -> Maybe SymConst
decodeSymConst = fmap SL . T.stripPrefix litPrefix . symbolText

litPrefix    :: Text
litPrefix    = "lit" `T.snoc` symSepName

strSort      :: Sort
strSort      = FApp strFTyCon []

class SymConsts a where
  symConsts :: a -> [SymConst]

instance SymConsts (FInfo a) where
  symConsts fi = sortNub $ csLits ++ bsLits ++ gsLits ++ qsLits
    where
      csLits   = concatMap symConsts                     $ M.elems  $  cm    fi
      bsLits   = concatMap symConsts $ map snd $ M.elems $ be_binds $  bs    fi
      gsLits   = concatMap symConsts $           M.elems $ se_binds $  gs    fi
      qsLits   = concatMap symConsts $                     q_body  <$> quals fi

instance SymConsts (SubC a) where
  symConsts c  = symConsts (sgrd c) ++
                 symConsts (slhs c) ++
                 symConsts (srhs c)

instance SymConsts SortedReft where
  symConsts = symConsts . sr_reft

instance SymConsts Reft where
  symConsts (Reft (_, ras)) = concatMap symConsts ras

instance SymConsts Refa where
  symConsts (RConc p)          = symConsts p
  symConsts (RKvar _ (Su xes)) = concatMap symConsts $ snd <$> xes

instance SymConsts Expr where
  symConsts (ESym c)       = [c]
  symConsts (EApp _ es)    = concatMap symConsts es
  symConsts (EBin _ e e')  = concatMap symConsts [e, e']
  symConsts (EIte p e e')  = symConsts p ++ concatMap symConsts [e, e']
  symConsts (ECst e _)     = symConsts e
  symConsts _              = []

instance SymConsts Pred where
  symConsts (PNot p)       = symConsts p
  symConsts (PAnd ps)      = concatMap symConsts ps
  symConsts (POr ps)       = concatMap symConsts ps
  symConsts (PImp p q)     = concatMap symConsts [p, q]
  symConsts (PIff p q)     = concatMap symConsts [p, q]
  symConsts (PAll _ p)     = symConsts p
  symConsts (PBexp e)      = symConsts e
  symConsts (PAtom _ e e') = concatMap symConsts [e, e']
  symConsts _              = []

---------------------------------------------------------------
-- | Edit Distance --------------------------------------------
---------------------------------------------------------------


editDistance :: Eq a => [a] -> [a] -> Int
editDistance xs ys = table ! (m,n)
    where
    (m,n) = (length xs, length ys)
    x     = array (1,m) (zip [1..] xs)
    y     = array (1,n) (zip [1..] ys)

    table :: Array (Int,Int) Int
    table = array bnds [(ij, dist ij) | ij <- range bnds]
    bnds  = ((0,0),(m,n))

    dist (0,j) = j
    dist (i,0) = i
    dist (i,j) = minimum [table ! (i-1,j) + 1, table ! (i,j-1) + 1,
        if x ! i == y ! j then table ! (i-1,j-1) else 1 + table ! (i-1,j-1)]


-----------------------------------------------------------------------------
-- | Located Values ---------------------------------------------------------
-----------------------------------------------------------------------------

data Located a = Loc { loc :: !SourcePos
                     , val :: a
                     } deriving (Data, Typeable, Generic)

instance (IsString a) => IsString (Located a) where
  fromString = dummyLoc . fromString

type LocSymbol = Located Symbol
type LocText   = Located Text

dummyLoc :: a -> Located a
dummyLoc = Loc (dummyPos "Fixpoint.Types.dummyLoc")

dummyPos   :: String -> SourcePos
dummyPos s = newPos s 0 0

isDummy :: (Symbolic a) => a -> Bool
isDummy a = symbol a == symbol dummyName

instance Fixpoint SourcePos where
  toFix = text . show

instance Fixpoint a => Fixpoint (Located a) where
  toFix = toFix . val

instance Symbolic a => Symbolic (Located a) where
  symbol = symbol . val

instance Expression a => Expression (Located a) where
  expr   = expr . val

instance Functor Located where
  fmap f (Loc l x) =  Loc l (f x)

instance F.Foldable Located where
  foldMap f (Loc _ x) = f x

instance Traversable Located where
  traverse f (Loc l x) = Loc l <$> f x

instance Show a => Show (Located a) where
  show (Loc l x) = show x ++ " defined at " ++ show l

instance Eq a => Eq (Located a) where
  (Loc _ x) == (Loc _ y) = x == y

instance Ord a => Ord (Located a) where
  compare x y = compare (val x) (val y)

instance Subable a => Subable (Located a) where
  syms (Loc _ x)     = syms x
  substa f (Loc l x) = Loc l (substa f x)
  substf f (Loc l x) = Loc l (substf f x)
  subst su (Loc l x) = Loc l (subst su x)

instance Hashable a => Hashable (Located a) where
  hashWithSalt i = hashWithSalt i . val

instance (NFData a) => NFData (Located a) where
  -- FIXME: no instance NFData SrcSpan
  rnf (Loc l x) = rnf x<|MERGE_RESOLUTION|>--- conflicted
+++ resolved
@@ -1271,11 +1271,7 @@
 instance NFData Qualifier where
   rnf (Q x1 x2 x3 _) = rnf x1 `seq` rnf x2 `seq` rnf x3 
 
-<<<<<<< HEAD
-pprQual (Q n xts p) = text "qualif" <+> text (symbolString n) <> parens args  <> colon <+> toFix p
-=======
-pprQual (Q n xts p _) = text "qualif" <+> text n <> parens args  <> colon <+> toFix p
->>>>>>> dcd5f390
+pprQual (Q n xts p _) = text "qualif" <+> text (symbolString n) <> parens args  <> colon <+> toFix p
   where args = intersperse comma (toFix <$> xts)
 
 data FInfo a = FI { cm    :: M.HashMap Integer (SubC a)
