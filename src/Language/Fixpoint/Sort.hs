--- conflicted
+++ resolved
@@ -125,15 +125,10 @@
 checkExpr                  :: Env -> Expr -> CheckM Sort
 
 checkExpr _ EBot           = throwError "Type Error: Bot"
-<<<<<<< HEAD
 checkExpr _ (ESym _)       = return strSort
 checkExpr _ (ECon (I _))   = return FInt 
 checkExpr _ (ECon (R _))   = return FReal 
 checkExpr _ (ECon (L _ s)) = return s
-=======
-checkExpr _ (ECon (I _))   = return FInt
-checkExpr _ (ECon (R _))   = return FReal
->>>>>>> d4ac390a
 checkExpr f (EVar x)       = checkSym f x
 checkExpr f (ENeg e)       = checkNeg f e
 checkExpr f (EBin o e1 e2) = checkOp f e1 o e2
